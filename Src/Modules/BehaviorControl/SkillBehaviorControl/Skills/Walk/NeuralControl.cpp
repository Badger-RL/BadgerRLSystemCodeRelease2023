/**
 * @file NeuralControl.cpp
 *
 * This file implements an implementation for the NeuralControl skill.
 *
 * @author Arne Hasselbring (the actual behavior is older)
 * @author John Balis
 * @author Chen Li
 * @author Benjamin Hong
 */

#include <CompiledNN/CompiledNN.h>
#include <CompiledNN/Model.h>
#include <CompiledNN/SimpleNN.h>
#include <CompiledNN/Tensor.h>

#include "Tools/RLConfig.h"
#include "Tools/RL/RLAlg.h"
#include "Tools/RL/RLData.h"
#include "Tools/RL/RLEnv.h"
#include "Tools/RL/ObsTools.h"

#include "Tools/json.h"

#include "Representations/BehaviorControl/BehaviorStatus.h"
#include "Representations/BehaviorControl/Libraries/LibWalk.h"
#include "Representations/BehaviorControl/PathPlanner.h"
#include "Representations/BehaviorControl/Skills.h"
#include "Representations/BehaviorControl/StrategyStatus.h"
#include "Representations/Infrastructure/FrameInfo.h"
#include "Representations/BehaviorControl/FieldBall.h"
#include "Representations/Infrastructure/GameState.h"
#include "Representations/Modeling/RobotPose.h"
#include "Representations/Modeling/GlobalTeammatesModel.h"
#include "Representations/Modeling/ObstacleModel.h"
#include "Representations/Modeling/TeammatesBallModel.h"
#include "Representations/MotionControl/MotionInfo.h"
#include "Representations/MotionControl/WalkingEngineOutput.h"
#include "Representations/Sensing/ArmContactModel.h"
#include "Representations/Sensing/FootBumperState.h"

#include "Representations/Communication/TeamData.h"

#include "Tools/Modeling/Obstacle.h"
#include "Debugging/DebugDrawings.h"
#include "Libs/Debugging/ColorRGBA.h"

#include "Debugging/DebugDrawings.h"
#include "Debugging/DebugDrawings3D.h"

#include <cmath>
#include "Tools/BehaviorControl/Strategy/PositionRole.h"
#include "Tools/BehaviorControl/Framework/Skill/CabslSkill.h"

#include <stdio.h>
#include <iostream>

#include "Representations/Configuration/FieldDimensions.h"
#include "Platform/Time.h"
#include <algorithm>

#define PI 3.14159265

int observation_size = 12;
int action_size = 3;


//we keep track of timesteps separately for each robot, using this json object
json::object timeData = json::object{};

//we keep the previousObservation seperately for each robot, using this json object
json::object prevObservationData = json::object{};
std::vector<int> robotNum;

bool isSimRobot = true;
bool robotPreCollision = false;

json::object preRole = json::object{}; // This is used to record the role assigned by role assignment method.

std::mutex cognitionLock;


#ifndef BUILD_NAO_FLAG
std::string policy_path = "../Policies/";
#endif
#ifdef BUILD_NAO_FLAG
std::string policy_path = "/home/nao/Config/Policies/";
#endif





DataTransfer data_transfer(true);

FieldPositions field_positions(0.0, 0.0, 0.0, 0.0, 0.0, 0.0);
Environment environment(field_positions, observation_size, action_size);

//std::vector<float> prevObservation;


Algorithm attackerAlgorithm(policy_path, "AttackerPolicy");
Algorithm goalKeeperAlgorithm(policy_path, "GoalKeeperPolicy");
Algorithm goalKeeperKickAlgorithm(policy_path, "GoalKeeperKickPolicy");
Algorithm attackerKickAlgorithm(policy_path, "AttackerKickPolicy");
Algorithm defenderKickAlgorithm(policy_path, "DefenderKickPolicy");
Algorithm defenderAlgorithm(policy_path, "DefenderPolicy");
Algorithm CQLAttackerAlgorithm(policy_path, "CQLAttackerPolicy");

Algorithm * algorithm = NULL; // This is the current Algorithm.
const int DECISION_INTERVAL = 5; // decision interval in seconds
const int DECISION_TIME = 15; // the time used for decision making in time steps

SKILL_IMPLEMENTATION(NeuralControlImpl,
                     
                     {,
    
    IMPLEMENTS(NeuralControl),
    REQUIRES(ArmContactModel),
    REQUIRES(FootBumperState),
    REQUIRES(FrameInfo),
    REQUIRES(GameState),
    REQUIRES(LibWalk),
    REQUIRES(MotionInfo),
    REQUIRES(PathPlanner),
    REQUIRES(FieldBall),
    REQUIRES(RobotPose),
    REQUIRES(ObstacleModel),
    REQUIRES(TeamData),
    REQUIRES(GlobalTeammatesModel),
    REQUIRES(StrategyStatus),
    REQUIRES(WalkingEngineOutput),
    REQUIRES(FieldDimensions),
    MODIFIES(BehaviorStatus),
    CALLS(LookForward),
    CALLS(LookAtGlobalBall),
    CALLS(Stand),
    CALLS(PublishMotion),
    CALLS(WalkAtRelativeSpeed),
    CALLS(WalkToPose),
    CALLS(WalkToBallAndKick),
    REQUIRES(TeammatesBallModel),
    DEFINES_PARAMETERS(
                       {,
                           (float)(1000.f) switchToPathPlannerDistance, /**< If the target is further away than this distance, the path planner is used. */
                           (float)(900.f) switchToLibWalkDistance, /**< If the target is closer than this distance, LibWalk is used. */
                           (float)(175.f) targetForwardWalkingSpeed, /**< Reduce walking speed to reach this forward speed (in mm/s). */
                       }),
});

// This function serve to get the minimum distance between a point and a line segment. Inspired by https://stackoverflow.com/questions/849211/shortest-distance-between-a-point-and-a-line-segment.
double getMinimumDis(double endPointAX, double endPointAY, double endPointBX, double endPointBY, double pointX, double pointY) {
    const double LINE = sqrt(pow((endPointBX - endPointAX), 2) + pow((endPointBY - endPointAY), 2)); // the representation of the line segment
    
    // if the distance of the line is 0, which means it is a point, then return the distance between two points
    if(LINE == 0.0) {
        return sqrt(pow((pointX - endPointAX), 2) + pow((pointY - endPointAY), 2));
    }
    
    const double PVX = pointX - endPointAX;
    const double PVY = pointY - endPointAY;
    const double WVX = endPointBX - endPointAX;
    const double WVY = endPointBY - endPointAY;
    const double T = std::max(0.0, std::min(1.0, (PVX * WVX + PVY * WVY) / (LINE * LINE))); // Adjust here as well
    const double PX = endPointAX + T * (endPointBX - endPointAX);
    const double PY = endPointAY + T * (endPointBY - endPointAY);
    return sqrt(pow((PX - pointX), 2) + pow((PY - pointY), 2));
}


float getOwnDistance(RobotPose theRobotPose, FieldBall theFieldBall, FieldDimensions theField)
{
    float ownDistance = getMinimumDis(theField.xPosOwnGoal, theField.yPosLeftGoal, theFieldBall.positionOnField.x(), theFieldBall.positionOnField.y(), theRobotPose.translation.x(), theRobotPose.translation.y()) - sqrt(pow((theFieldBall.positionOnField.x() - theRobotPose.translation.x()), 2) + pow((theFieldBall.positionOnField.y() - theRobotPose.translation.y()), 2)); // the distance between the robot to the line segment connect the ball and our goal - the distance between the robot to the ball.
    
    return abs(ownDistance);
}


struct ObstacleVector{
    float x;
    float y;
    bool isteammate;
};

std::vector<ObstacleVector> physicalRobot;
std::vector<ObstacleVector> simRobot1;
std::vector<ObstacleVector> simRobot2;
std::vector<ObstacleVector> simRobot3;
std::vector<ObstacleVector> simRobot4;
std::vector<ObstacleVector> simRobot5;
std::vector<Vector2f> simRobotDeadSpot[5];


class NeuralControlImpl : public NeuralControlImplBase
{
public:
    virtual bool onSegment(Vector2f p, Vector2f q, Vector2f r);
    virtual int orientation(Vector2f p, Vector2f q, Vector2f r);
    virtual bool doIntersect(Vector2f p1, Vector2f q1, Vector2f p2, Vector2f q2);
    virtual bool preCollision(std::vector<ObstacleVector>& Obstacle, float predictedPosX, float predictedPosY, bool obstacle[]);
    virtual void addObstaclesSimRobot(std::vector<ObstacleVector>& Obstacle);
    virtual std::pair<int, int> startIndexOfLongestConsecutive0s(const bool data[], int length);
    virtual Vector2f rotate_point(float cx,float cy,float angle, Vector2f p);
    
    option(NeuralControl)
    {
        
        cognitionLock.lock();
        if (!(json::has_key(timeData,std::to_string(theGameState.playerNumber))))
        {
            timeData.insert(std::to_string(theGameState.playerNumber), 0);
        }
        
        int timestep = std::stoi(to_string(timeData[std::to_string(theGameState.playerNumber)]));
        // double test_distance = getMinimumDis(0.0, 0.0, 10.0, 0.0, 5.0, 5.0);
        //std::cout << "Test distance: " << test_distance << std::endl;
        
        int role; // the role our robot takes
        
        

        
        
        
        // assign role based on num of robots closer
        if(theGameState.playerNumber == 2 || theGameState.playerNumber == 3) {
            // Defender
            role = 3;
            algorithm = & defenderKickAlgorithm;
        } else if (theGameState.playerNumber == 1){
            role = 1;
            algorithm = & goalKeeperKickAlgorithm;

        }
        else {
            // Attacker
            role = 2;
            algorithm = & attackerAlgorithm;

        }

        
        
 
    
        
        if (algorithm->getCollectNewPolicy()) {
            algorithm->waitForNewPolicy();
            
            algorithm->deleteModels();
            algorithm->updateModels();
            
            if (RLConfig::train_mode) {
                algorithm->deletePolicyFiles();
            }
            
            algorithm->setCollectNewPolicy(false);
        }
        
        
        const std::vector<NeuralNetwork::TensorLocation> &shared_input = algorithm->getSharedModel()->getInputs();
        std::vector<NeuralNetwork::TensorXf> observation_input(algorithm->getSharedModel()->getInputs().size());
        for (std::size_t i = 0; i < observation_input.size(); ++i) {
            observation_input[i].reshape(
                                         shared_input[i].layer->nodes[shared_input[i].nodeIndex].outputDimensions[shared_input[i].tensorIndex]);
        }
        
        std::vector<float> rawObservation = environment.getObservation(theRobotPose, theFieldBall);
        
        std::vector<float> inputObservation;
        
        if (RLConfig::normalization && role != 2) {
            inputObservation = algorithm->normalizeObservation(rawObservation);
        }
        else if (role == 2) {
            inputObservation = {};
            
            // origin,
            // goal,
            // other robots,
            // ball
            
            // agent location array
            std::vector<float> agent_loc = {theRobotPose.translation.x(), theRobotPose.translation.y(), theRobotPose.rotation};
            // ball location array
            std::vector<float> ball_loc = {theFieldBall.positionOnField.x(), theFieldBall.positionOnField.y()};
            
            std::vector<float> origin_ref = get_relative_observation(agent_loc, {0, 0});
            std::vector<float> goal_ref = get_relative_observation(agent_loc, {4800, 0});
            
            std::vector<float> ball_ref = get_relative_observation(agent_loc, ball_loc);
            
            
            inputObservation.insert(inputObservation.end(), origin_ref.begin(), origin_ref.end());
            inputObservation.insert(inputObservation.end(), goal_ref.begin(), goal_ref.end());
            inputObservation.insert(inputObservation.end(), ball_ref.begin(), ball_ref.end());
            
        }
        else{
            inputObservation = rawObservation;
        }
        
        for (int i = 0; i < observation_size; i++) {
            observation_input[0][i] = inputObservation[i];
        }
        
        std::vector<NeuralNetwork::TensorXf> action_output = algorithm->inference(observation_input);
        
        std::vector<float> tempCurrentAction = std::vector<float>(algorithm->computeCurrentAction(action_output, algorithm->getActionLength()));
        
        if (RLConfig::logging)
        {
            if (timestep == 0){
                data_transfer.newTrajectoriesJSON(theGameState.playerNumber);
            }
            else  {
                data_transfer.appendTrajectoryValue("observations", data_transfer.JSON_to_vect(as_array(prevObservationData[std::to_string(theGameState.playerNumber)])),theGameState.playerNumber);
                data_transfer.appendTrajectoryValue("actions", algorithm->getActionMeanVector(),theGameState.playerNumber);
                data_transfer.appendTrajectoryValue("next_observations", rawObservation,theGameState.playerNumber);
                
                if ((timestep) % RLConfig::batch_size  == 0 ){
                    data_transfer.saveTrajectories(timestep/RLConfig::batch_size,theGameState.playerNumber);
                    data_transfer.newTrajectoriesJSON(theGameState.playerNumber);
                }
                
            }
        }
        
        
        theLookForwardSkill();
        // theLookAtGlobalBallSkill();
        
        //float minObstacleDistance = std::numeric_limits<float>::max();
        //float minTeammateDistance =  std::numeric_limits<float>::max();
        //float minTeammateDistance =  300.f;
        
        //double angleToClosestObstacle = PI;
        //double angleToClosesTeammate = PI;
        
        
        std::vector<float> predictedPosition = environment.getPredictedPosition(theRobotPose, algorithm->getActionMeanVector());
        
        
        //std::cout << "predicted position" << std::endl;
        //for (float i :predictedPosition )
        //{
        //  std::cout << i << std::endl;
        //}
        
        
        bool shield = false;
        bool obstacles[8] = {false, false, false, false,false, false, false,false};
        if (RLConfig::shieldEnabled)
        {
            
            if (predictedPosition[0] < -4600 || predictedPosition[0] > 4600 || predictedPosition[1] > 3050 || predictedPosition[1] < -3050){
                shield = true;
            }
            if (predictedPosition[0] > 4300 && predictedPosition[1] > 600 && predictedPosition[1] < 800)
            {
                shield = true;
            }
            if (predictedPosition[0] > 4300 && predictedPosition[1] < -600 && predictedPosition[1] > -800)
            {
                shield = true;
            }
            
            
            //std::cout << "Robot Number: " << theGameState.playerNumber << std::endl;
            //std::cout << "Robot Position: " << theRobotPose.translation.x() << ", " << theRobotPose.translation.y() << std::endl;
            //std::cout << "Predicted Position: " << predictedPosition[0] << ", " << predictedPosition[1] << std::endl;
            if(isSimRobot){
                switch(theGameState.playerNumber){
                    case 1:
                        addObstaclesSimRobot(simRobot1);
                        robotPreCollision = preCollision(simRobot1, predictedPosition[0], predictedPosition[1], obstacles);
                        break;
                    case 2:
                        addObstaclesSimRobot(simRobot2);
                        robotPreCollision = preCollision(simRobot2, predictedPosition[0], predictedPosition[1], obstacles);
                        break;
                    case 3:
                        addObstaclesSimRobot(simRobot3);
                        robotPreCollision = preCollision(simRobot3,  predictedPosition[0], predictedPosition[1], obstacles);
                        break;
                    case 4:
                        addObstaclesSimRobot(simRobot4);
                        robotPreCollision = preCollision(simRobot4,  predictedPosition[0], predictedPosition[1], obstacles);
                        break;
                    case 5:
                        addObstaclesSimRobot(simRobot5);
                        robotPreCollision = preCollision(simRobot5,  predictedPosition[0], predictedPosition[1], obstacles);
                        break;
                }
                
                
            }
            else{
                addObstaclesSimRobot(physicalRobot);
                robotPreCollision = preCollision(physicalRobot, predictedPosition[0], predictedPosition[1], obstacles);
            }
            
        }
        //        if((json::has_key(preRole, std::to_string(theGameState.playerNumber))) && preRole[std::to_string(theGameState.playerNumber)] == 2){
        //            std::cout << "Attacker: " << theGameState.playerNumber << std::endl;
        //        }
        //        std::cout << "Time: " << Time::getCurrentSystemTime() << std::endl;
        //        std::cout << "Robot " << theGameState.playerNumber  << ", Robot Pose: " << theRobotPose.translation.x() << ", " << theRobotPose.translation.y() << ", Predicted Pose: " << predictedPosition[0] << ", " << predictedPosition[1] << std::endl;
        
        bool deadSpot = false;
        
//        if(simRobotDeadSpot[theGameState.playerNumber-1].empty()){
//            simRobotDeadSpot[theGameState.playerNumber-1] = std::vector<Vector2f>();
//        }
//        simRobotDeadSpot[theGameState.playerNumber-1].push_back(theRobotPose.translation);
//        if(simRobotDeadSpot[theGameState.playerNumber-1].size() >= 10){
//            simRobotDeadSpot[theGameState.playerNumber-1].push_back(theRobotPose.translation);
//            double averageDist = 0;
//            for(int i = 0; i < simRobotDeadSpot[theGameState.playerNumber-1].size()-1; i++){
//                double currentX = simRobotDeadSpot[theGameState.playerNumber-1][i].x();
//                double currentY = simRobotDeadSpot[theGameState.playerNumber-1][i].y();
//                double nextX = simRobotDeadSpot[theGameState.playerNumber-1][i+1].x();
//                double nextY = simRobotDeadSpot[theGameState.playerNumber-1][i+1].y();
//                averageDist += sqrt( pow(nextX - currentX, 2) +  pow(nextY - currentY, 2));
//            }
//            averageDist /=simRobotDeadSpot[theGameState.playerNumber-1].size()-1;
//            while(simRobotDeadSpot[theGameState.playerNumber-1].size() > 10){
//                simRobotDeadSpot[theGameState.playerNumber-1].erase(simRobotDeadSpot[theGameState.playerNumber-1].begin());
//            }
//            //std::cout << "Player " << theGameState.playerNumber <<  ": " << "Avg Dist: " << averageDist << std::endl;
//            if(averageDist < 0.2 && json::has_key(preRole, std::to_string(theGameState.playerNumber)) && preRole[std::to_string(theGameState.playerNumber)] == 2 ){
//                deadSpot = true;
//            }
//
//        }
        
        
        
        if (theFieldBall.timeSinceBallWasSeen > 10000)
        {
            theWalkAtRelativeSpeedSkill({.speed = {0.8f,
                0.0f,
                0.0f}});
            //std::cout << "Looking for ball" << std::endl;
        }
        else if(RLConfig::shieldEnabled && shield && !(theGameState.playerNumber == 1 && theFieldBall.positionOnField.x() < -3000 && theFieldBall.positionOnField.y() < 800 && theFieldBall.positionOnField.y()>-800)){
            // std::cout << "Shielding activated" << std::endl;
            if (theGameState.playerNumber != 1){
                if((json::has_key(preRole, std::to_string(theGameState.playerNumber))) && (preRole[std::to_string(theGameState.playerNumber)] == 3)){
                    theWalkAtRelativeSpeedSkill({.speed = {0.0f,
                        -1*(predictedPosition[0] - theRobotPose.translation.x()),
                        -1*(predictedPosition[1] - theRobotPose.translation.y())}});
                } else if((json::has_key(preRole, std::to_string(theGameState.playerNumber))) && preRole[std::to_string(theGameState.playerNumber)] == 2){
                    theWalkAtRelativeSpeedSkill({.speed = {0.0f,
                        (theFieldBall.positionOnField.x() - theRobotPose.translation.x()),
                        (theFieldBall.positionOnField.y() - theRobotPose.translation.y())}});
                }
            }
            else{
                if (abs(theRobotPose.rotation) > .3)
                {
                    theWalkAtRelativeSpeedSkill({.speed = {0.8f,
                        0.0f,
                        0.0f}});
                }
                else{
                    theWalkAtRelativeSpeedSkill({.speed = {0.0f,
                        0.0f,
                        0.0f}});
                }
                
            }
            
        }
        else if(robotPreCollision){
            //                std::cout << "Collision Avoidance activated" << std::endl;
            std::pair<int, int> index = startIndexOfLongestConsecutive0s(obstacles, sizeof(obstacles)/sizeof(obstacles[0]));
            double angle = ((index.first + index.second)/2 + 1) * (PI/4) - PI/8;
            float x = 300.f * cos(angle);
            float y = 300.f * sin(angle);
            // std::cout << "x: " << x << ", y: " << y << std::endl;
            theWalkAtRelativeSpeedSkill({.speed = {0.0f,x,y}});
            
        }
        else{
            if(deadSpot){
                //std::cout << "Dead Spot activated" << std::endl;
                theWalkAtRelativeSpeedSkill({.speed = {0.0f,
                    theFieldBall.recentBallPositionOnField().x(),
                    theFieldBall.recentBallPositionOnField().y()}});
            }else{
                if (algorithm->getActionLength() == 3){
                    theWalkAtRelativeSpeedSkill({.speed = {(float)(algorithm->getActionMeans()[0]) * 0.4f, (float)(algorithm->getActionMeans()[1]) > 1.0f ? 1.0f : (float)(algorithm->getActionMeans()[1]), (float)(algorithm->getActionMeans()[2])}});
                }
                else if(algorithm->getActionLength() == 4)
                {
                    // std::cout << "Action space 4" << std::endl;
                    if (algorithm->getActionMeans()[3] > 0.0 && (theFieldBall.positionOnField - theRobotPose.translation).norm() < 400.0 && role != 2)
                    {
                        theWalkToBallAndKickSkill({
                            .targetDirection = 0_deg,
                            .kickType = KickInfo::walkForwardsRightLong,
                            .kickLength = 1000.f,
                            
                        });
                    }
                    else if (role == 2){
                        float action_0 = std::max(std::min((float)(algorithm->getActionMeans()[0]), 1.0f), -1.0f) * 0.6f;
                        float action_1 = std::max(std::min((float)(algorithm->getActionMeans()[1]), 1.0f), -1.0f) * 0.5f;
                        if (action_1 > 0){
                            action_1 = action_1 * 1.6 + 0.2;
                        }
                        float action_2 = std::max(std::min((float)(algorithm->getActionMeans()[2]), 1.0f), -1.0f);
                        
                        theWalkAtRelativeSpeedSkill({.speed = {action_0, action_1, action_2}});
                    }
                    else{
                        theWalkAtRelativeSpeedSkill({.speed = {(float)(algorithm->getActionMeans()[0]) * 0.4f, (float)(algorithm->getActionMeans()[1]) > 1.0f ? 1.0f : (float)(algorithm->getActionMeans()[1]), (float)(algorithm->getActionMeans()[2])}});
                        
                    }
                    
                }
                else
                {
                    std::cout << "unsupported action space" << std::endl;
                }
            }
        }
        
        
        if (!(json::has_key(prevObservationData,std::to_string(theGameState.playerNumber)))){
            prevObservationData.insert(std::to_string(theGameState.playerNumber), data_transfer.vectToJSON(rawObservation));
            
        }
        else{
            prevObservationData[std::to_string(theGameState.playerNumber)] = data_transfer.vectToJSON(rawObservation);
        }
        
        
        timeData[std::to_string(theGameState.playerNumber)] = timestep + 1;
        
        
        cognitionLock.unlock();
    }
};


// Given three collinear points p, q, r, the function checks if
// point q lies on line segment 'pr'
bool NeuralControlImpl::onSegment(Vector2f p, Vector2f q, Vector2f r)
{
    if (q.x() <= fmax(p.x(), r.x()) && q.x() >= fmin(p.x(), r.x()) &&
        q.y() <= fmax(p.y(), r.y()) && q.y() >= fmin(p.y(), r.y()))
        return true;
    
    return false;
}

// To find orientation of ordered triplet (p, q, r).
// The function returns following values
// 0 --> p, q and r are collinear
// 1 --> Clockwise
// 2 --> Counterclockwise
int NeuralControlImpl::orientation(Vector2f p, Vector2f q, Vector2f r)
{
    // for details of below formula.
    float val = (q.y() - p.y()) * (r.x() - q.x()) -
    (q.x() - p.x()) * (r.y() - q.y());
    
    if (val == 0) return 0;  // collinear
    
    return (val > 0)? 1: 2; // clock or counterclock wise
}


// The main function that returns true if line segment 'p1q1'
// and 'p2q2' intersect.
bool NeuralControlImpl::doIntersect(Vector2f p1, Vector2f q1, Vector2f p2, Vector2f q2)
{
    // Find the four orientations needed for general and
    // special cases
    int o1 = orientation(p1, q1, p2);
    int o2 = orientation(p1, q1, q2);
    int o3 = orientation(p2, q2, p1);
    int o4 = orientation(p2, q2, q1);
    
    // General case
    if (o1 != o2 && o3 != o4)
        return true;
    
    // Special Cases
    // p1, q1 and p2 are collinear and p2 lies on segment p1q1
    if (o1 == 0 && onSegment(p1, p2, q1)) return true;
    
    // p1, q1 and q2 are collinear and q2 lies on segment p1q1
    if (o2 == 0 && onSegment(p1, q2, q1)) return true;
    
    // p2, q2 and p1 are collinear and p1 lies on segment p2q2
    if (o3 == 0 && onSegment(p2, p1, q2)) return true;
    
    // p2, q2 and q1 are collinear and q1 lies on segment p2q2
    if (o4 == 0 && onSegment(p2, q1, q2)) return true;
    
    return false; // Doesn't fall in any of the above cases
}

bool NeuralControlImpl::preCollision(std::vector<ObstacleVector>& Obstacle, float predictedPosX, float predictedPosY, bool obstacles[8]){
    bool intersect = false;
    bool intersect2 = false;
    bool intersect3 = false;
    bool withInRobotSquare = false;
    for(unsigned int i = 0; i < Obstacle.size(); i ++){
        Vector2f stl(Obstacle[i].x + 275.f, Obstacle[i].y + 275.f);
        Vector2f sbl(Obstacle[i].x - 275.f, Obstacle[i].y + 275.f);
        Vector2f str(Obstacle[i].x + 275.f, Obstacle[i].y - 275.f);
        Vector2f sbr(Obstacle[i].x - 275.f, Obstacle[i].y - 275.f);
        Vector2f PredictedPoseVector(predictedPosX, predictedPosY);
        Vector2f obstaclePose(Obstacle[i].x, Obstacle[i].y);
        
        double dist = (theRobotPose.translation - PredictedPoseVector).norm();
        Vector2f unitVector = Vector2f((PredictedPoseVector - theRobotPose.translation).x()/dist,(PredictedPoseVector - theRobotPose.translation).y()/dist);
        Vector2f newVector = Vector2f(theRobotPose.translation.x() + unitVector.x()*110.f, theRobotPose.translation.y() + unitVector.y()*110.f);
        Vector2f rotateCounterClockwise = rotate_point(theRobotPose.translation.x(), theRobotPose.translation.y(), 15, newVector);
        Vector2f rotateClockwise = rotate_point(theRobotPose.translation.x(), theRobotPose.translation.y(), -15, newVector);
        
        intersect = (doIntersect(theRobotPose.translation, newVector, sbl, stl) || doIntersect(theRobotPose.translation, newVector, sbl, sbr) || doIntersect(theRobotPose.translation, newVector, sbr, str) || doIntersect(theRobotPose.translation, newVector, stl, str));
        intersect2 = (doIntersect(theRobotPose.translation, rotateCounterClockwise, sbl, stl) || doIntersect(theRobotPose.translation, rotateCounterClockwise, sbl, sbr) || doIntersect(theRobotPose.translation, rotateCounterClockwise, sbr, str) || doIntersect(theRobotPose.translation, rotateCounterClockwise, stl, str));
        intersect3 = (doIntersect(theRobotPose.translation, rotateClockwise, sbl, stl) || doIntersect(theRobotPose.translation, rotateClockwise, sbl, sbr) || doIntersect(theRobotPose.translation, rotateClockwise, sbr, str) || doIntersect(theRobotPose.translation, rotateClockwise, stl, str));
        //std::cout << "Distance between obstacle and Robot: " <<(theRobotPose.translation - obstaclePose).norm() << std::endl;
        
        double angleRelativeToRobot = atan2( Obstacle[i].y - theRobotPose.translation.y(), Obstacle[i].x - theRobotPose.translation.x());
        if(angleRelativeToRobot<0){
            angleRelativeToRobot += 2*PI;
        }
        if((theRobotPose.translation - obstaclePose).norm() < 500.f){
            obstacles[(int)(angleRelativeToRobot / (PI/4))] = true;
        }
        
        withInRobotSquare = theRobotPose.translation.x() <= stl.x() && theRobotPose.translation.x() >= sbl.x() && theRobotPose.translation.y() <= stl.y() && theRobotPose.translation.y() >= str.y();
        if(intersect || withInRobotSquare ){
            break;
        }
        while (Obstacle.size() > 15)
        {
            Obstacle.erase(Obstacle.begin());
        }
    }
    return intersect || intersect2 || intersect3 || withInRobotSquare;
}

void NeuralControlImpl::addObstaclesSimRobot(std::vector<ObstacleVector>& Obstacle){
    
    for (auto & obstacle : theObstacleModel.obstacles)
    {
<<<<<<< HEAD
        // if(!obstacle.isTeammate()){
        //     ObstacleVector o{obstacle.center.x() + theRobotPose.translation.x(), obstacle.center.y() + theRobotPose.translation.y(), false};
        //     Obstacle.push_back(o);
        // }
=======
        if(!obstacle.isTeammate() && !obstacle.isOpponent()){
            ObstacleVector o{obstacle.center.x() + theRobotPose.translation.x(), obstacle.center.y() + theRobotPose.translation.y(), false};
            Obstacle.push_back(o);
        }
>>>>>>> e7306201
        
    }
    for(auto& teammate: theTeamData.teammates){
        //std::cout << "teammate number: " << teammate.number << std::endl;
        // std::cout << "teammate Position: " << teammate.theRobotPose.translation.x() << ", "<<teammate.theRobotPose.translation.y() << std::endl;
        ObstacleVector o{teammate.theRobotPose.translation.x(), teammate.theRobotPose.translation.y(), true};
        Obstacle.push_back(o);
    }
}


// Calculate longest sub array with all 1's index
std::pair<int, int> NeuralControlImpl::startIndexOfLongestConsecutive0s(const bool data[], int length) {
    int startIndex{}, counter{}, previousValue{},maxCounter{}, startIndexMax{}, endIndex{}, endIndexMax{};
    std::pair<int, int> result;
    // Go through all elements of the array
    for (int i{}; i < length; ++i) {
        
        // Get the current element. Special Handling for last element
        const bool value = data[i];
        // If we see a 1, then we are in a open sliding window
        if (value == false) {
            
            // If the window was just opened, then remember the start index
            if (previousValue == true) startIndex = i;
            if(data[i+1] == true || data[i] == false){ endIndex = i;}
            // Count the number of 1's in the open window. This will be the width at the end
            ++counter;
        }
        else {
            // If the last window size is bigger than whatever we had before
            // Now, the value is 0. So the window is closed.
            if ((previousValue == false) && (counter > maxCounter)) {
                // Store new max window size and new start index for max.                endIndex =
                maxCounter = counter;
                startIndexMax = startIndex;
                endIndexMax = endIndex;
            }
            // Optimization: If the maximum size of a found window is bigger
            // than the rest of the remaining value, we can stop all activities
            if (maxCounter >= length / 2) break;
            
            // Counter is 0 again
            counter = 0;
        }
        previousValue = value;
        
        
    }
    // Now, the value is 0. So the window is closed.
    if ((data[length-1] == false) && (counter > maxCounter)) {
        // Store new max window size and new start index for max.                endIndex =
        maxCounter = counter;
        startIndexMax = startIndex;
        endIndexMax = endIndex;
    }
    
    result.first = startIndexMax;
    result.second = endIndexMax;
    return result;
}

Vector2f NeuralControlImpl::rotate_point(float cx,float cy,float angleDegree, Vector2f p)
{
    float angle = angleDegree * PI / 180.0;
    float s = sin(angle);
    float c = cos(angle);
    
    float px = p.x();
    float py = p.y();
    // translate point back to origin:
    px -= cx;
    py -= cy;
    
    // rotate point
    float xnew = px * c - py * s;
    float ynew = px * s + py * c;
    
    // translate point back:
    px = xnew + cx;
    py = ynew + cy;
    return Vector2f(px, py);
}


MAKE_SKILL_IMPLEMENTATION(NeuralControlImpl);
<|MERGE_RESOLUTION|>--- conflicted
+++ resolved
@@ -652,17 +652,10 @@
     
     for (auto & obstacle : theObstacleModel.obstacles)
     {
-<<<<<<< HEAD
         // if(!obstacle.isTeammate()){
         //     ObstacleVector o{obstacle.center.x() + theRobotPose.translation.x(), obstacle.center.y() + theRobotPose.translation.y(), false};
         //     Obstacle.push_back(o);
         // }
-=======
-        if(!obstacle.isTeammate() && !obstacle.isOpponent()){
-            ObstacleVector o{obstacle.center.x() + theRobotPose.translation.x(), obstacle.center.y() + theRobotPose.translation.y(), false};
-            Obstacle.push_back(o);
-        }
->>>>>>> e7306201
         
     }
     for(auto& teammate: theTeamData.teammates){
