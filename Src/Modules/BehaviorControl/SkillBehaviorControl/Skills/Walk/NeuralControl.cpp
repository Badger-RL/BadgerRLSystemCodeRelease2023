--- conflicted
+++ resolved
@@ -461,21 +461,7 @@
             //std::cout << "\n";
         }
         
-<<<<<<< HEAD
-        if (theGameState.isFreeKick()) {
-            if(robotPreCollision) {
-                std::cout << "Collision Avoidance activated during free kick" << std::endl;
-                std::pair<int, int> index = startIndexOfLongestConsecutive0s(obstacles, sizeof(obstacles)/sizeof(obstacles[0]));
-                double angle = ((index.first + index.second)/2 + 1) * (PI/4) - PI/8;
-                float x = 300.f * cos(angle);
-                float y = 300.f * sin(angle);
-                std::cout << "x: " << x << ", y: " << y << std::endl;
-                theWalkAtRelativeSpeedSkill({.speed = {0.0f,x,y}});
-            }
-        } else {
-=======
-
->>>>>>> 3eba01e4
+
             
             if (theFieldBall.timeSinceBallWasSeen > 4000)
             {
