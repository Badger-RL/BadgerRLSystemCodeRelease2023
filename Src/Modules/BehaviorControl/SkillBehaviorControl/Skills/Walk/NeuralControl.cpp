--- conflicted
+++ resolved
@@ -550,41 +550,34 @@
                 if (algorithm->getActionLength() == 3){
                     theWalkAtRelativeSpeedSkill({.speed = {(float)(algorithm->getActionMeans()[0]) * 0.4f, (float)(algorithm->getActionMeans()[1]) > 1.0f ? 1.0f : (float)(algorithm->getActionMeans()[1]), (float)(algorithm->getActionMeans()[2])}});
                 }
-<<<<<<< HEAD
+                else if(algorithm->getActionLength() == 4)
+            {
+                // std::cout << "Action space 4" << std::endl;
+                if (algorithm->getActionMeans()[3] > 0.0 && (theFieldBall.positionOnField - theRobotPose.translation).norm() < 200.0 && role != 2)
+                {
+                    theWalkToBallAndKickSkill({
+                        .targetDirection = 0_deg,
+                        .kickType = KickInfo::walkForwardsRightLong,
+                        .kickLength = 1000.f,
+                        
+                    });
+                }
                 else if (role == 2){
                     float action_0 = std::max(std::min((float)(algorithm->getActionMeans()[0]), 1.0f), -1.0f) * 0.6f;
                     float action_1 = std::max(std::min((float)(algorithm->getActionMeans()[1]), 1.0f), -1.0f) * 0.5f;
                     if (action_1 > 0){
                         action_1 = action_1 * 1.6 + 0.2;
-=======
-                else if(algorithm->getActionLength() == 4){
-                    // std::cout << "Action space 4" << std::endl;
-                    if (algorithm->getActionMeans()[3] > 0.0 && (theFieldBall.positionOnField - theRobotPose.translation).norm() < 200.0 && role != 2)
-                    {
-                        theWalkToBallAndKickSkill({
-                            .targetDirection = 0_deg,
-                            .kickType = KickInfo::walkForwardsRightLong,
-                            .kickLength = 1000.f,
-                            
-                        });
                     }
-                    else if (role == 2){
-                        float action_0 = std::max(std::min((float)(algorithm->getActionMeans()[0]), 1.0f), -1.0f) * 0.6f;
-                        float action_1 = std::max(std::min((float)(algorithm->getActionMeans()[1]), 1.0f), -1.0f) * 0.5f;
-                        if (action_1 > 0){
-                            action_1 = action_1 * 1.6 + 0.2f;
-                        }
-                        float action_2 = std::max(std::min((float)(algorithm->getActionMeans()[2]), 1.0f), -1.0f);
-                        
-                        theWalkAtRelativeSpeedSkill({.speed = {action_0, action_1, action_2}});
-                    }
-                    else{
-                        theWalkAtRelativeSpeedSkill({.speed = {(float)(algorithm->getActionMeans()[0]) * 0.4f, (float)(algorithm->getActionMeans()[1]) > 1.0f ? 1.0f : (float)(algorithm->getActionMeans()[1]), (float)(algorithm->getActionMeans()[2])}});
-                        
->>>>>>> a71dbbb4
-                    }
+                    float action_2 = std::max(std::min((float)(algorithm->getActionMeans()[2]), 1.0f), -1.0f);
                     
-                }
+                    theWalkAtRelativeSpeedSkill({.speed = {action_0, action_1, action_2}});
+                }
+                else{
+                    theWalkAtRelativeSpeedSkill({.speed = {(float)(algorithm->getActionMeans()[0]) * 0.4f, (float)(algorithm->getActionMeans()[1]) > 1.0f ? 1.0f : (float)(algorithm->getActionMeans()[1]), (float)(algorithm->getActionMeans()[2])}});
+                    
+                }
+                
+            }
                 else
                 {
                     std::cout << "unsupported action space" << std::endl;
