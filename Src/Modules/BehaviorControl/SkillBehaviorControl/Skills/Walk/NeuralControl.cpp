/**
 * @file NeuralControl.cpp
 *
 * This file implements an implementation for the NeuralControl skill.
 *
 * @author Arne Hasselbring (the actual behavior is older)
 * @author John Balis
 * @author Chen Li
 * @author Benjamin Hong
 */

#include <CompiledNN/CompiledNN.h>
#include <CompiledNN/Model.h>
#include <CompiledNN/SimpleNN.h>
#include <CompiledNN/Tensor.h>

#include "Tools/RLConfig.h"
#include "Tools/RL/RLAlg.h"
#include "Tools/RL/RLData.h"
#include "Tools/RL/RLEnv.h"
#include "Tools/RL/ObsTools.h"

#include "Tools/json.h"

#include "Representations/BehaviorControl/BehaviorStatus.h"
#include "Representations/BehaviorControl/Libraries/LibWalk.h"
#include "Representations/BehaviorControl/PathPlanner.h"
#include "Representations/BehaviorControl/Skills.h"
#include "Representations/BehaviorControl/StrategyStatus.h"
#include "Representations/Infrastructure/FrameInfo.h"
#include "Representations/BehaviorControl/FieldBall.h"
#include "Representations/Infrastructure/GameState.h"
#include "Representations/Modeling/RobotPose.h"
#include "Representations/Modeling/GlobalTeammatesModel.h"
#include "Representations/Modeling/ObstacleModel.h"
#include "Representations/Modeling/TeammatesBallModel.h"
#include "Representations/MotionControl/MotionInfo.h"
#include "Representations/MotionControl/WalkingEngineOutput.h"
#include "Representations/Sensing/ArmContactModel.h"
#include "Representations/Sensing/FootBumperState.h"

#include "Representations/Communication/TeamData.h"

#include "Tools/Modeling/Obstacle.h"
#include "Debugging/DebugDrawings.h"
#include "Libs/Debugging/ColorRGBA.h"

#include "Debugging/DebugDrawings.h"
#include "Debugging/DebugDrawings3D.h"

#include <cmath>
#include "Tools/BehaviorControl/Strategy/PositionRole.h"
#include "Tools/BehaviorControl/Framework/Skill/CabslSkill.h"

#include <stdio.h>
#include <iostream>

#include "Representations/Configuration/FieldDimensions.h"
#include "Platform/Time.h"
#include <algorithm>

#define PI 3.14159265

int observation_size = 12;
int action_size = 3;


//we keep track of timesteps separately for each robot, using this json object
json::object timeData = json::object{};

//we keep the previousObservation seperately for each robot, using this json object
json::object prevObservationData = json::object{};
std::vector<int> robotNum;

bool isSimRobot = true;
bool robotPreCollision = false;

json::object preRole = json::object{}; // This is used to record the role assigned by role assignment method.

std::mutex cognitionLock;


#ifndef BUILD_NAO_FLAG
std::string policy_path = "../Policies/";
#endif
#ifdef BUILD_NAO_FLAG
std::string policy_path = "/home/nao/Config/Policies/";
#endif





DataTransfer data_transfer(true);

FieldPositions field_positions(0.0, 0.0, 0.0, 0.0, 0.0, 0.0);
Environment environment(field_positions, observation_size, action_size);

//std::vector<float> prevObservation;


Algorithm attackerAlgorithm(policy_path, "AttackerPolicy");
Algorithm goalKeeperAlgorithm(policy_path, "GoalKeeperPolicy");
Algorithm goalKeeperKickAlgorithm(policy_path, "GoalKeeperKickPolicy");
Algorithm attackerKickAlgorithm(policy_path, "AttackerKickPolicy");
Algorithm defenderKickAlgorithm(policy_path, "DefenderKickPolicy");
Algorithm defenderAlgorithm(policy_path, "DefenderPolicy");
Algorithm CQLAttackerAlgorithm(policy_path, "CQLAttackerPolicy");

Algorithm * algorithm = NULL; // This is the current Algorithm.
const int DECISION_INTERVAL = 5; // decision interval in seconds
const int DECISION_TIME = 15; // the time used for decision making in time steps

SKILL_IMPLEMENTATION(NeuralControlImpl,
                     
                     {,
    
    IMPLEMENTS(NeuralControl),
    REQUIRES(ArmContactModel),
    REQUIRES(FootBumperState),
    REQUIRES(FrameInfo),
    REQUIRES(GameState),
    REQUIRES(LibWalk),
    REQUIRES(MotionInfo),
    REQUIRES(PathPlanner),
    REQUIRES(FieldBall),
    REQUIRES(RobotPose),
    REQUIRES(ObstacleModel),
    REQUIRES(TeamData),
    REQUIRES(GlobalTeammatesModel),
    REQUIRES(StrategyStatus),
    REQUIRES(WalkingEngineOutput),
    REQUIRES(FieldDimensions),
    MODIFIES(BehaviorStatus),
    CALLS(LookForward),
    CALLS(Stand),
    CALLS(PublishMotion),
    CALLS(WalkAtRelativeSpeed),
    CALLS(WalkToPose),
    CALLS(WalkToBallAndKick),
    REQUIRES(TeammatesBallModel),
    DEFINES_PARAMETERS(
                       {,
                           (float)(1000.f) switchToPathPlannerDistance, /**< If the target is further away than this distance, the path planner is used. */
                           (float)(900.f) switchToLibWalkDistance, /**< If the target is closer than this distance, LibWalk is used. */
                           (float)(175.f) targetForwardWalkingSpeed, /**< Reduce walking speed to reach this forward speed (in mm/s). */
                       }),
});

// This function serve to get the minimum distance between a point and a line segment. Inspired by https://stackoverflow.com/questions/849211/shortest-distance-between-a-point-and-a-line-segment.
double getMinimumDis(double endPointAX, double endPointAY, double endPointBX, double endPointBY, double pointX, double pointY) {
    const double LINE = sqrt(pow((endPointBX - endPointAX), 2) + pow((endPointBY - endPointAY), 2)); // the representation of the line segment
    
    // if the distance of the line is 0, which means it is a point, then return the distance between two points
    if(LINE == 0.0) {
        return sqrt(pow((pointX - endPointAX), 2) + pow((pointY - endPointAY), 2));
    }
    
    const double PVX = pointX - endPointAX;
    const double PVY = pointY - endPointAY;
    const double WVX = endPointBX - endPointAX;
    const double WVY = endPointBY - endPointAY;
    const double T = std::max(0.0, std::min(1.0, (PVX * WVX + PVY * WVY) / (LINE * LINE))); // Adjust here as well
    const double PX = endPointAX + T * (endPointBX - endPointAX);
    const double PY = endPointAY + T * (endPointBY - endPointAY);
    return sqrt(pow((PX - pointX), 2) + pow((PY - pointY), 2));
}


float getOwnDistance(RobotPose theRobotPose, FieldBall theFieldBall, FieldDimensions theField)
{
    float ownDistance = getMinimumDis(theField.xPosOwnGoal, theField.yPosLeftGoal, theFieldBall.positionOnField.x(), theFieldBall.positionOnField.y(), theRobotPose.translation.x(), theRobotPose.translation.y()) - sqrt(pow((theFieldBall.positionOnField.x() - theRobotPose.translation.x()), 2) + pow((theFieldBall.positionOnField.y() - theRobotPose.translation.y()), 2)); // the distance between the robot to the line segment connect the ball and our goal - the distance between the robot to the ball.
    
    return abs(ownDistance);
}


struct ObstacleVector{
    float x;
    float y;
    bool isteammate;
};

std::vector<ObstacleVector> physicalRobot;
std::vector<ObstacleVector> simRobot1;
std::vector<ObstacleVector> simRobot2;
std::vector<ObstacleVector> simRobot3;
std::vector<ObstacleVector> simRobot4;
std::vector<ObstacleVector> simRobot5;


class NeuralControlImpl : public NeuralControlImplBase
{
public:
    virtual bool onSegment(Vector2f p, Vector2f q, Vector2f r);
    virtual int orientation(Vector2f p, Vector2f q, Vector2f r);
    virtual bool doIntersect(Vector2f p1, Vector2f q1, Vector2f p2, Vector2f q2);
    virtual bool preCollision(std::vector<ObstacleVector>& Obstacle, float predictedPosX, float predictedPosY, bool obstacle[]);
    virtual void addObstaclesSimRobot(std::vector<ObstacleVector>& Obstacle);
    virtual std::pair<int, int> startIndexOfLongestConsecutive0s(const bool data[], int length);
    virtual Vector2f rotate_point(float cx,float cy,float angle, Vector2f p);
    
    option(NeuralControl)
    {
        
        cognitionLock.lock();
        
        if (!(json::has_key(timeData,std::to_string(theGameState.playerNumber))))
        {
            timeData.insert(std::to_string(theGameState.playerNumber), 0);
        }
        
        int timestep = std::stoi(to_string(timeData[std::to_string(theGameState.playerNumber)]));
        // double test_distance = getMinimumDis(0.0, 0.0, 10.0, 0.0, 5.0, 5.0);
        //std::cout << "Test distance: " << test_distance << std::endl;
        
        int role; // the role our robot takes
        int count = 0; // the count of other robots have a greater measure
        theBehaviorStatus.distance = getOwnDistance(theRobotPose, theFieldBall, theFieldDimensions);
        float ownDistance = theBehaviorStatus.distance; // our own distance
        
        
        /*
         // Iterate through all teammates and find out their distance measure
         for(auto & teammate : theTeamData.teammates) {
         // Exclude the goal keeper and ourselves
         if(teammate.number != theGameState.playerNumber && teammate.number != 1) {
         float distance = teammate.theBehaviorStatus.distance; // the distance of one teammate
         // std::cout << "the distance of " << teammate.number << "is " << distance << std::endl;
         
         // if the teammate has a greater distance, update the count
         if(ownDistance >= distance) {
         count++;
         }
         }
         }
         */
        for(auto & teammate : theTeamData.teammates) {
            // Exclude the goal keeper and ourselves
            if(teammate.number > theGameState.playerNumber && teammate.number != 1) {
                count+=1;
            }
        }
        
        
        
        // assign role based on num of robots closer
        if(count >= 2) {
            // Defender
            role = 3;
        } else {
            // Attacker
            role = 2;
        }
        
        // Let there be 3 second interval in between changes of roles
        if(algorithm == NULL || Time::getCurrentSystemTime() % (DECISION_INTERVAL * 1000) < DECISION_TIME) {
            // Make sure Goal keeper keeps its role and assign new roles
            if(theGameState.playerNumber == 1) {
                // std::cout << "Goalkeeper: Robot - " << theGameState.playerNumber << std::endl;
                algorithm = & goalKeeperKickAlgorithm;
                
                // store previous role separately for each robot.
                if(!(json::has_key(preRole, std::to_string(theGameState.playerNumber)))) {
                    preRole.insert(std::to_string(theGameState.playerNumber), 1);
                } else {
                    preRole[std::to_string(theGameState.playerNumber)] = 1;
                }
            } else if(role == 2) {
                // std::cout << "Attacker: Robot - " << theGameState.playerNumber << std::endl;
                algorithm = & attackerAlgorithm;
                
                // store previous role separately for each robot.
                if(!(json::has_key(preRole, std::to_string(theGameState.playerNumber)))) {
                    preRole.insert(std::to_string(theGameState.playerNumber), 2);
                } else {
                    preRole[std::to_string(theGameState.playerNumber)] = 2;
                }
            } else {
                // std::cout << "Defender: Robot - " << theGameState.playerNumber << std::endl;
                algorithm = & defenderKickAlgorithm;
                
                // store previous role separately for each robot.
                if(!(json::has_key(preRole, std::to_string(theGameState.playerNumber)))) {
                    preRole.insert(std::to_string(theGameState.playerNumber), 3);
                } else {
                    preRole[std::to_string(theGameState.playerNumber)] = 3;
                }
            }
        }
        
        // Make sure everything is updated every time step, default is attacker
        if(json::has_key(preRole, std::to_string(theGameState.playerNumber))) {
            // Assign role based on previous roles
            if(preRole[std::to_string(theGameState.playerNumber)] == 1) {
                algorithm = & goalKeeperKickAlgorithm;
            } else if(preRole[std::to_string(theGameState.playerNumber)] == 2) {
                algorithm = & attackerAlgorithm;
            } else if(preRole[std::to_string(theGameState.playerNumber)] == 3) {
                algorithm = & defenderKickAlgorithm;
            }
        } else {
            algorithm = & attackerAlgorithm;
        }
        
        
        if (algorithm->getCollectNewPolicy()) {
            algorithm->waitForNewPolicy();
            
            algorithm->deleteModels();
            algorithm->updateModels();
            
            if (RLConfig::train_mode) {
                algorithm->deletePolicyFiles();
            }
            
            algorithm->setCollectNewPolicy(false);
        }
        
        
        const std::vector<NeuralNetwork::TensorLocation> &shared_input = algorithm->getSharedModel()->getInputs();
        std::vector<NeuralNetwork::TensorXf> observation_input(algorithm->getSharedModel()->getInputs().size());
        for (std::size_t i = 0; i < observation_input.size(); ++i) {
            observation_input[i].reshape(
                                         shared_input[i].layer->nodes[shared_input[i].nodeIndex].outputDimensions[shared_input[i].tensorIndex]);
        }
        
        std::vector<float> rawObservation = environment.getObservation(theRobotPose, theFieldBall);
        
        std::vector<float> inputObservation;
        
        if (RLConfig::normalization && role != 2) {
            inputObservation = algorithm->normalizeObservation(rawObservation);
        }
        else if (role == 2) {
            inputObservation = {};

            // origin,
            // goal,
            // other robots,
            // ball

            // agent location array
            std::vector<float> agent_loc = {theRobotPose.translation.x(), theRobotPose.translation.y(), theRobotPose.rotation};
            // ball location array
            std::vector<float> ball_loc = {theFieldBall.positionOnField.x(), theFieldBall.positionOnField.y()};

            std::vector<float> origin_ref = get_relative_observation(agent_loc, {0, 0});
            std::vector<float> goal_ref = get_relative_observation(agent_loc, {4800, 0});

            std::vector<float> ball_ref = get_relative_observation(agent_loc, ball_loc);


            inputObservation.insert(inputObservation.end(), origin_ref.begin(), origin_ref.end());
            inputObservation.insert(inputObservation.end(), goal_ref.begin(), goal_ref.end());
            inputObservation.insert(inputObservation.end(), ball_ref.begin(), ball_ref.end());

        }
        else{
            inputObservation = rawObservation;
        }
        
        for (int i = 0; i < observation_size; i++) {
            observation_input[0][i] = inputObservation[i];
        }
        
        std::vector<NeuralNetwork::TensorXf> action_output = algorithm->inference(observation_input);
        
        std::vector<float> tempCurrentAction = std::vector<float>(algorithm->computeCurrentAction(action_output, algorithm->getActionLength()));
        
        if (RLConfig::logging)
        {
            if (timestep == 0){
                data_transfer.newTrajectoriesJSON(theGameState.playerNumber);
            }
            else  {
                data_transfer.appendTrajectoryValue("observations", data_transfer.JSON_to_vect(as_array(prevObservationData[std::to_string(theGameState.playerNumber)])),theGameState.playerNumber);
                data_transfer.appendTrajectoryValue("actions", algorithm->getActionMeanVector(),theGameState.playerNumber);
                data_transfer.appendTrajectoryValue("next_observations", rawObservation,theGameState.playerNumber);
                
                if ((timestep) % RLConfig::batch_size  == 0 ){
                    data_transfer.saveTrajectories(timestep/RLConfig::batch_size,theGameState.playerNumber);
                    data_transfer.newTrajectoriesJSON(theGameState.playerNumber);
                }
                
            }
        }
        
        
        theLookForwardSkill();
        
        //float minObstacleDistance = std::numeric_limits<float>::max();
        //float minTeammateDistance =  std::numeric_limits<float>::max();
        //float minTeammateDistance =  300.f;
        
        //double angleToClosestObstacle = PI;
        //double angleToClosesTeammate = PI;
        
        
        std::vector<float> predictedPosition = environment.getPredictedPosition(theRobotPose, algorithm->getActionMeanVector());
        
        
        //std::cout << "predicted position" << std::endl;
        //for (float i :predictedPosition )
        //{
        //  std::cout << i << std::endl;
        //}
        
        
        bool shield = false;
        bool obstacles[8] = {false, false, false, false,false, false, false,false};
        if (RLConfig::shieldEnabled)
        {
            
            if (predictedPosition[0] < -4600 || predictedPosition[0] > 4600 || predictedPosition[1] > 3050 || predictedPosition[1] < -3050){
                shield = true;
            }
            if (predictedPosition[0] > 4300 && predictedPosition[1] > 600 && predictedPosition[1] < 800)
            {
                shield = true;
            }
            if (predictedPosition[0] > 4300 && predictedPosition[1] < -600 && predictedPosition[1] > -800)
            {
                shield = true;
            }
            
            
            //std::cout << "Robot Number: " << theGameState.playerNumber << std::endl;
            //std::cout << "Robot Position: " << theRobotPose.translation.x() << ", " << theRobotPose.translation.y() << std::endl;
            //std::cout << "Predicted Position: " << predictedPosition[0] << ", " << predictedPosition[1] << std::endl;
            if(isSimRobot){
                switch(theGameState.playerNumber){
                    case 1:
                        addObstaclesSimRobot(simRobot1);
                        robotPreCollision = preCollision(simRobot1, predictedPosition[0], predictedPosition[1], obstacles);
                        break;
                    case 2:
                        addObstaclesSimRobot(simRobot2);
                        robotPreCollision = preCollision(simRobot2, predictedPosition[0], predictedPosition[1], obstacles);
                        break;
                    case 3:
                        addObstaclesSimRobot(simRobot3);
                        robotPreCollision = preCollision(simRobot3,  predictedPosition[0], predictedPosition[1], obstacles);
                        break;
                    case 4:
                        addObstaclesSimRobot(simRobot4);
                        robotPreCollision = preCollision(simRobot4,  predictedPosition[0], predictedPosition[1], obstacles);
                        break;
                    case 5:
                        addObstaclesSimRobot(simRobot5);
                        robotPreCollision = preCollision(simRobot5,  predictedPosition[0], predictedPosition[1], obstacles);
                        break;
                }
                
                
            }
            else{
                addObstaclesSimRobot(physicalRobot);
                robotPreCollision = preCollision(physicalRobot, predictedPosition[0], predictedPosition[1], obstacles);
            }
            
        }
        
        bool deadSpot = false;
        if(simRobotDeadSpot[theGameState.playerNumber-1].empty()){
            simRobotDeadSpot[theGameState.playerNumber-1] = std::vector<Vector2f>();
        }
        simRobotDeadSpot[theGameState.playerNumber-1].push_back(theRobotPose.translation);
        if(simRobotDeadSpot[theGameState.playerNumber-1].size() >= 5){
            simRobotDeadSpot[theGameState.playerNumber-1].push_back(theRobotPose.translation);
            double meanX = 0;
            double meanY = 0;
            for(int i = 0; i < simRobotDeadSpot[theGameState.playerNumber-1].size(); i++){
                meanX+=simRobotDeadSpot[theGameState.playerNumber-1][i].x();
                meanY+=simRobotDeadSpot[theGameState.playerNumber-1][i].y();
                
            }
<<<<<<< HEAD
            else if(RLConfig::shieldEnabled && shield && !(theGameState.playerNumber == 1 && theFieldBall.positionOnField.x() < -3000 && theFieldBall.positionOnField.y() < 800 && theFieldBall.positionOnField.y()>-800)){
                // std::cout << "Shielding activated" << std::endl;
                if (theGameState.playerNumber != 1){
                    if((json::has_key(preRole, std::to_string(theGameState.playerNumber))) && (preRole[std::to_string(theGameState.playerNumber)] == 3)){
                        theWalkAtRelativeSpeedSkill({.speed = {0.0f,
                            -1*(predictedPosition[0] - theRobotPose.translation.x()),
                            -1*(predictedPosition[1] - theRobotPose.translation.y())}});
                    } else if((json::has_key(preRole, std::to_string(theGameState.playerNumber))) && preRole[std::to_string(theGameState.playerNumber)] == 2){
                        theWalkAtRelativeSpeedSkill({.speed = {0.0f,
                            (theFieldBall.positionOnField.x() - theRobotPose.translation.x()),
                            (theFieldBall.positionOnField.y() - theRobotPose.translation.y())}});
                    }
=======
            meanX/=simRobotDeadSpot[theGameState.playerNumber-1].size();
            meanY/=simRobotDeadSpot[theGameState.playerNumber-1].size();
            
            double stdX = 0;
            double stdY = 0;
            
            for(int i = 0; i < simRobotDeadSpot[theGameState.playerNumber-1].size(); i++){
                stdX += pow(simRobotDeadSpot[theGameState.playerNumber-1][i].x() - meanX, 2);
                stdY += pow(simRobotDeadSpot[theGameState.playerNumber-1][i].y() - meanY, 2);
                
            }
            stdX = sqrt(stdX/simRobotDeadSpot[theGameState.playerNumber-1].size());
            stdY = sqrt(stdY/simRobotDeadSpot[theGameState.playerNumber-1].size());
            
            while(simRobotDeadSpot[theGameState.playerNumber-1].size() > 10){
                simRobotDeadSpot[theGameState.playerNumber-1].erase(simRobotDeadSpot[theGameState.playerNumber-1].begin());
            }
            
            
            
            // Detected Dead Spots
            if(stdX < 0.30 && (json::has_key(preRole, std::to_string(theGameState.playerNumber))) && preRole[std::to_string(theGameState.playerNumber)] == 2 && stdY < 0.30){
                deadSpot = true;
            }
        }
        
        
        if (theFieldBall.timeSinceBallWasSeen > 4000)
        {
            theWalkAtRelativeSpeedSkill({.speed = {0.8f,
                0.0f,
                0.0f}});
        }
        else if(RLConfig::shieldEnabled && shield && !(theGameState.playerNumber == 1 && theFieldBall.positionOnField.x() < -3000 && theFieldBall.positionOnField.y() < 800 && theFieldBall.positionOnField.y()>-800)){
            //std::cout << "Shielding activated" << std::endl;
            if (theGameState.playerNumber != 1){
                if((json::has_key(preRole, std::to_string(theGameState.playerNumber))) && (preRole[std::to_string(theGameState.playerNumber)] == 3)){
                    theWalkAtRelativeSpeedSkill({.speed = {0.0f,
                        -1*(predictedPosition[0] - theRobotPose.translation.x()),
                        -1*(predictedPosition[1] - theRobotPose.translation.y())}});
                } else if((json::has_key(preRole, std::to_string(theGameState.playerNumber))) && preRole[std::to_string(theGameState.playerNumber)] == 2){
                    theWalkAtRelativeSpeedSkill({.speed = {0.0f,
                        (theFieldBall.positionOnField.x() - theRobotPose.translation.x()),
                        (theFieldBall.positionOnField.y() - theRobotPose.translation.y())}});
                }
            }
            else{
                if (abs(theRobotPose.rotation) > .3)
                {
                    theWalkAtRelativeSpeedSkill({.speed = {0.8f,
                        0.0f,
                        0.0f}});
>>>>>>> 88b2ed7c
                }
                else{
                    theWalkAtRelativeSpeedSkill({.speed = {0.0f,
                        0.0f,
                        0.0f}});
                }
                
            }
            
        }
        else if(robotPreCollision){
            //                std::cout << "Collision Avoidance activated" << std::endl;
            std::pair<int, int> index = startIndexOfLongestConsecutive0s(obstacles, sizeof(obstacles)/sizeof(obstacles[0]));
            double angle = ((index.first + index.second)/2 + 1) * (PI/4) - PI/8;
            float x = 300.f * cos(angle);
            float y = 300.f * sin(angle);
            // std::cout << "x: " << x << ", y: " << y << std::endl;
            theWalkAtRelativeSpeedSkill({.speed = {0.0f,x,y}});
            
        }
        
        
        else{
            if(deadSpot){
                theWalkAtRelativeSpeedSkill({.speed = {0.0f,
                    theFieldBall.recentBallPositionOnField().x(),
                    theFieldBall.recentBallPositionOnField().y()}});
            }
            else{
                
                if (algorithm->getActionLength() == 3){
                    theWalkAtRelativeSpeedSkill({.speed = {(float)(algorithm->getActionMeans()[0]) * 0.4f, (float)(algorithm->getActionMeans()[1]) > 1.0f ? 1.0f : (float)(algorithm->getActionMeans()[1]), (float)(algorithm->getActionMeans()[2])}});
                }
                else if(algorithm->getActionLength() == 4)
                {
<<<<<<< HEAD
                    // std::cout << "Action space 4" << std::endl;   
                    if (algorithm->getActionMeans()[3] > 0.0 && (theFieldBall.positionOnField - theRobotPose.translation).norm() < 200.0 && role != 2)
=======
                    
                    if (algorithm->getActionMeans()[3] > 0.0 && (theFieldBall.positionOnField - theRobotPose.translation).norm() < 600.0)
>>>>>>> 88b2ed7c
                    {
                        theWalkToBallAndKickSkill({
                            .targetDirection = 0_deg,
                            .kickType = KickInfo::walkForwardsRightLong,
                            .kickLength = 1000.f,
                            
                        });
                    }
                    else if (role == 2){
                        float action_0 = std::max(std::min((float)(algorithm->getActionMeans()[0]), 1.0f), -1.0f);
                        float action_1 = std::max(std::min((float)(algorithm->getActionMeans()[1]), 1.0f), -1.0f);
                        float action_2 = std::max(std::min((float)(algorithm->getActionMeans()[2]), 1.0f), -1.0f);

                         theWalkAtRelativeSpeedSkill({.speed = {action_0, action_1, action_2}});
                    }
                    else{
                        theWalkAtRelativeSpeedSkill({.speed = {(float)(algorithm->getActionMeans()[0]) * 0.4f, (float)(algorithm->getActionMeans()[1]) > 1.0f ? 1.0f : (float)(algorithm->getActionMeans()[1]), (float)(algorithm->getActionMeans()[2])}});
<<<<<<< HEAD

=======
                        
>>>>>>> 88b2ed7c
                    }
                    
                }
                else
                {
                    std::cout << "unsupported action space" << std::endl;
                }
            }
            
            
            
        }
        
        
        
        
        
        
        
        if (!(json::has_key(prevObservationData,std::to_string(theGameState.playerNumber)))){
            prevObservationData.insert(std::to_string(theGameState.playerNumber), data_transfer.vectToJSON(rawObservation));
            
        }
        else{
            prevObservationData[std::to_string(theGameState.playerNumber)] = data_transfer.vectToJSON(rawObservation);
        }
        
        
        timeData[std::to_string(theGameState.playerNumber)] = timestep + 1;
        
        
        cognitionLock.unlock();
        
    }
};


// Given three collinear points p, q, r, the function checks if
// point q lies on line segment 'pr'
bool NeuralControlImpl::onSegment(Vector2f p, Vector2f q, Vector2f r)
{
    if (q.x() <= fmax(p.x(), r.x()) && q.x() >= fmin(p.x(), r.x()) &&
        q.y() <= fmax(p.y(), r.y()) && q.y() >= fmin(p.y(), r.y()))
        return true;
    
    return false;
}

// To find orientation of ordered triplet (p, q, r).
// The function returns following values
// 0 --> p, q and r are collinear
// 1 --> Clockwise
// 2 --> Counterclockwise
int NeuralControlImpl::orientation(Vector2f p, Vector2f q, Vector2f r)
{
    // for details of below formula.
    float val = (q.y() - p.y()) * (r.x() - q.x()) -
    (q.x() - p.x()) * (r.y() - q.y());
    
    if (val == 0) return 0;  // collinear
    
    return (val > 0)? 1: 2; // clock or counterclock wise
}


// The main function that returns true if line segment 'p1q1'
// and 'p2q2' intersect.
bool NeuralControlImpl::doIntersect(Vector2f p1, Vector2f q1, Vector2f p2, Vector2f q2)
{
    // Find the four orientations needed for general and
    // special cases
    int o1 = orientation(p1, q1, p2);
    int o2 = orientation(p1, q1, q2);
    int o3 = orientation(p2, q2, p1);
    int o4 = orientation(p2, q2, q1);
    
    // General case
    if (o1 != o2 && o3 != o4)
        return true;
    
    // Special Cases
    // p1, q1 and p2 are collinear and p2 lies on segment p1q1
    if (o1 == 0 && onSegment(p1, p2, q1)) return true;
    
    // p1, q1 and q2 are collinear and q2 lies on segment p1q1
    if (o2 == 0 && onSegment(p1, q2, q1)) return true;
    
    // p2, q2 and p1 are collinear and p1 lies on segment p2q2
    if (o3 == 0 && onSegment(p2, p1, q2)) return true;
    
    // p2, q2 and q1 are collinear and q1 lies on segment p2q2
    if (o4 == 0 && onSegment(p2, q1, q2)) return true;
    
    return false; // Doesn't fall in any of the above cases
}

bool NeuralControlImpl::preCollision(std::vector<ObstacleVector>& Obstacle, float predictedPosX, float predictedPosY, bool obstacles[8]){
    bool intersect = false;
    bool intersect2 = false;
    bool intersect3 = false;
    bool withInRobotSquare = false;
    for(unsigned int i = 0; i < Obstacle.size(); i ++){
        Vector2f stl(Obstacle[i].x + 275.f, Obstacle[i].y + 275.f);
        Vector2f sbl(Obstacle[i].x - 275.f, Obstacle[i].y + 275.f);
        Vector2f str(Obstacle[i].x + 275.f, Obstacle[i].y - 275.f);
        Vector2f sbr(Obstacle[i].x - 275.f, Obstacle[i].y - 275.f);
        Vector2f PredictedPoseVector(predictedPosX, predictedPosY);
        Vector2f obstaclePose(Obstacle[i].x, Obstacle[i].y);
        
        double dist = (theRobotPose.translation - PredictedPoseVector).norm();
        Vector2f unitVector = Vector2f((PredictedPoseVector - theRobotPose.translation).x()/dist,(PredictedPoseVector - theRobotPose.translation).y()/dist);
        Vector2f newVector = Vector2f(theRobotPose.translation.x() + unitVector.x()*110.f, theRobotPose.translation.y() + unitVector.y()*110.f);
        Vector2f rotateCounterClockwise = rotate_point(theRobotPose.translation.x(), theRobotPose.translation.y(), 15, newVector);
        Vector2f rotateClockwise = rotate_point(theRobotPose.translation.x(), theRobotPose.translation.y(), -15, newVector);
        
        intersect = (doIntersect(theRobotPose.translation, newVector, sbl, stl) || doIntersect(theRobotPose.translation, newVector, sbl, sbr) || doIntersect(theRobotPose.translation, newVector, sbr, str) || doIntersect(theRobotPose.translation, newVector, stl, str));
        intersect2 = (doIntersect(theRobotPose.translation, rotateCounterClockwise, sbl, stl) || doIntersect(theRobotPose.translation, rotateCounterClockwise, sbl, sbr) || doIntersect(theRobotPose.translation, rotateCounterClockwise, sbr, str) || doIntersect(theRobotPose.translation, rotateCounterClockwise, stl, str));
        intersect3 = (doIntersect(theRobotPose.translation, rotateClockwise, sbl, stl) || doIntersect(theRobotPose.translation, rotateClockwise, sbl, sbr) || doIntersect(theRobotPose.translation, rotateClockwise, sbr, str) || doIntersect(theRobotPose.translation, rotateClockwise, stl, str));
        //std::cout << "Distance between obstacle and Robot: " <<(theRobotPose.translation - obstaclePose).norm() << std::endl;
        
        double angleRelativeToRobot = atan2( Obstacle[i].y - theRobotPose.translation.y(), Obstacle[i].x - theRobotPose.translation.x());
        if(angleRelativeToRobot<0){
            angleRelativeToRobot += 2*PI;
        }
        if((theRobotPose.translation - obstaclePose).norm() < 500.f){
            obstacles[(int)(angleRelativeToRobot / (PI/4))] = true;
        }
        
        withInRobotSquare = theRobotPose.translation.x() <= stl.x() && theRobotPose.translation.x() >= sbl.x() && theRobotPose.translation.y() <= stl.y() && theRobotPose.translation.y() >= str.y();
        if(intersect || withInRobotSquare ){
            break;
        }
        while (Obstacle.size() > 15)
        {
            Obstacle.erase(Obstacle.begin());
        }
    }
    return intersect || intersect2 || intersect3 || withInRobotSquare;
}

void NeuralControlImpl::addObstaclesSimRobot(std::vector<ObstacleVector>& Obstacle){
    
    for (auto & obstacle : theObstacleModel.obstacles)
    {
        if(!obstacle.isTeammate()){
            ObstacleVector o{obstacle.center.x() + theRobotPose.translation.x(), obstacle.center.y() + theRobotPose.translation.y(), false};
            Obstacle.push_back(o);
        }
        
    }
    for(auto& teammate: theTeamData.teammates){
        //std::cout << "teammate number: " << teammate.number << std::endl;
        // std::cout << "teammate Position: " << teammate.theRobotPose.translation.x() << ", "<<teammate.theRobotPose.translation.y() << std::endl;
        ObstacleVector o{teammate.theRobotPose.translation.x(), teammate.theRobotPose.translation.y(), true};
        Obstacle.push_back(o);
    }
}


// Calculate longest sub array with all 1's index
std::pair<int, int> NeuralControlImpl::startIndexOfLongestConsecutive0s(const bool data[], int length) {
    int startIndex{}, counter{}, previousValue{},maxCounter{}, startIndexMax{}, endIndex{}, endIndexMax{};
    std::pair<int, int> result;
    // Go through all elements of the array
    for (int i{}; i < length; ++i) {
        
        // Get the current element. Special Handling for last element
        const bool value = data[i];
        // If we see a 1, then we are in a open sliding window
        if (value == false) {
            
            // If the window was just opened, then remember the start index
            if (previousValue == true) startIndex = i;
            if(data[i+1] == true || data[i] == false){ endIndex = i;}
            // Count the number of 1's in the open window. This will be the width at the end
            ++counter;
        }
        else {
            // If the last window size is bigger than whatever we had before
            // Now, the value is 0. So the window is closed.
            if ((previousValue == false) && (counter > maxCounter)) {
                // Store new max window size and new start index for max.                endIndex =
                maxCounter = counter;
                startIndexMax = startIndex;
                endIndexMax = endIndex;
            }
            // Optimization: If the maximum size of a found window is bigger
            // than the rest of the remaining value, we can stop all activities
            if (maxCounter >= length / 2) break;
            
            // Counter is 0 again
            counter = 0;
        }
        previousValue = value;
        
        
    }
    // Now, the value is 0. So the window is closed.
    if ((data[length-1] == false) && (counter > maxCounter)) {
        // Store new max window size and new start index for max.                endIndex =
        maxCounter = counter;
        startIndexMax = startIndex;
        endIndexMax = endIndex;
    }
    
    result.first = startIndexMax;
    result.second = endIndexMax;
    return result;
}

Vector2f NeuralControlImpl::rotate_point(float cx,float cy,float angleDegree, Vector2f p)
{
    float angle = angleDegree * PI / 180.0;
    float s = sin(angle);
    float c = cos(angle);
    
    float px = p.x();
    float py = p.y();
    // translate point back to origin:
    px -= cx;
    py -= cy;
    
    // rotate point
    float xnew = px * c - py * s;
    float ynew = px * s + py * c;
    
    // translate point back:
    px = xnew + cx;
    py = ynew + cy;
    return Vector2f(px, py);
}


MAKE_SKILL_IMPLEMENTATION(NeuralControlImpl);
<|MERGE_RESOLUTION|>--- conflicted
+++ resolved
@@ -460,22 +460,19 @@
             }
             
         }
-        
-        bool deadSpot = false;
-        if(simRobotDeadSpot[theGameState.playerNumber-1].empty()){
-            simRobotDeadSpot[theGameState.playerNumber-1] = std::vector<Vector2f>();
-        }
-        simRobotDeadSpot[theGameState.playerNumber-1].push_back(theRobotPose.translation);
-        if(simRobotDeadSpot[theGameState.playerNumber-1].size() >= 5){
-            simRobotDeadSpot[theGameState.playerNumber-1].push_back(theRobotPose.translation);
-            double meanX = 0;
-            double meanY = 0;
-            for(int i = 0; i < simRobotDeadSpot[theGameState.playerNumber-1].size(); i++){
-                meanX+=simRobotDeadSpot[theGameState.playerNumber-1][i].x();
-                meanY+=simRobotDeadSpot[theGameState.playerNumber-1][i].y();
-                
-            }
-<<<<<<< HEAD
+//        if((json::has_key(preRole, std::to_string(theGameState.playerNumber))) && preRole[std::to_string(theGameState.playerNumber)] == 2){
+//            std::cout << "Attacker: " << theGameState.playerNumber << std::endl;
+//        }
+//        std::cout << "Time: " << Time::getCurrentSystemTime() << std::endl;
+//        std::cout << "Robot " << theGameState.playerNumber  << ", Robot Pose: " << theRobotPose.translation.x() << ", " << theRobotPose.translation.y() << ", Predicted Pose: " << predictedPosition[0] << ", " << predictedPosition[1] << std::endl;
+
+            if (theFieldBall.timeSinceBallWasSeen > 4000)
+            {
+                theWalkAtRelativeSpeedSkill({.speed = {0.8f,
+                    0.0f,
+                    0.0f}});
+                //std::cout << "Looking for ball" << std::endl;
+            }
             else if(RLConfig::shieldEnabled && shield && !(theGameState.playerNumber == 1 && theFieldBall.positionOnField.x() < -3000 && theFieldBall.positionOnField.y() < 800 && theFieldBall.positionOnField.y()>-800)){
                 // std::cout << "Shielding activated" << std::endl;
                 if (theGameState.playerNumber != 1){
@@ -488,87 +485,32 @@
                             (theFieldBall.positionOnField.x() - theRobotPose.translation.x()),
                             (theFieldBall.positionOnField.y() - theRobotPose.translation.y())}});
                     }
-=======
-            meanX/=simRobotDeadSpot[theGameState.playerNumber-1].size();
-            meanY/=simRobotDeadSpot[theGameState.playerNumber-1].size();
-            
-            double stdX = 0;
-            double stdY = 0;
-            
-            for(int i = 0; i < simRobotDeadSpot[theGameState.playerNumber-1].size(); i++){
-                stdX += pow(simRobotDeadSpot[theGameState.playerNumber-1][i].x() - meanX, 2);
-                stdY += pow(simRobotDeadSpot[theGameState.playerNumber-1][i].y() - meanY, 2);
-                
-            }
-            stdX = sqrt(stdX/simRobotDeadSpot[theGameState.playerNumber-1].size());
-            stdY = sqrt(stdY/simRobotDeadSpot[theGameState.playerNumber-1].size());
-            
-            while(simRobotDeadSpot[theGameState.playerNumber-1].size() > 10){
-                simRobotDeadSpot[theGameState.playerNumber-1].erase(simRobotDeadSpot[theGameState.playerNumber-1].begin());
-            }
-            
-            
-            
-            // Detected Dead Spots
-            if(stdX < 0.30 && (json::has_key(preRole, std::to_string(theGameState.playerNumber))) && preRole[std::to_string(theGameState.playerNumber)] == 2 && stdY < 0.30){
-                deadSpot = true;
-            }
-        }
-        
-        
-        if (theFieldBall.timeSinceBallWasSeen > 4000)
-        {
-            theWalkAtRelativeSpeedSkill({.speed = {0.8f,
-                0.0f,
-                0.0f}});
-        }
-        else if(RLConfig::shieldEnabled && shield && !(theGameState.playerNumber == 1 && theFieldBall.positionOnField.x() < -3000 && theFieldBall.positionOnField.y() < 800 && theFieldBall.positionOnField.y()>-800)){
-            //std::cout << "Shielding activated" << std::endl;
-            if (theGameState.playerNumber != 1){
-                if((json::has_key(preRole, std::to_string(theGameState.playerNumber))) && (preRole[std::to_string(theGameState.playerNumber)] == 3)){
-                    theWalkAtRelativeSpeedSkill({.speed = {0.0f,
-                        -1*(predictedPosition[0] - theRobotPose.translation.x()),
-                        -1*(predictedPosition[1] - theRobotPose.translation.y())}});
-                } else if((json::has_key(preRole, std::to_string(theGameState.playerNumber))) && preRole[std::to_string(theGameState.playerNumber)] == 2){
-                    theWalkAtRelativeSpeedSkill({.speed = {0.0f,
-                        (theFieldBall.positionOnField.x() - theRobotPose.translation.x()),
-                        (theFieldBall.positionOnField.y() - theRobotPose.translation.y())}});
-                }
-            }
-            else{
-                if (abs(theRobotPose.rotation) > .3)
-                {
-                    theWalkAtRelativeSpeedSkill({.speed = {0.8f,
-                        0.0f,
-                        0.0f}});
->>>>>>> 88b2ed7c
                 }
                 else{
-                    theWalkAtRelativeSpeedSkill({.speed = {0.0f,
-                        0.0f,
-                        0.0f}});
-                }
-                
-            }
-            
-        }
-        else if(robotPreCollision){
-            //                std::cout << "Collision Avoidance activated" << std::endl;
-            std::pair<int, int> index = startIndexOfLongestConsecutive0s(obstacles, sizeof(obstacles)/sizeof(obstacles[0]));
-            double angle = ((index.first + index.second)/2 + 1) * (PI/4) - PI/8;
-            float x = 300.f * cos(angle);
-            float y = 300.f * sin(angle);
-            // std::cout << "x: " << x << ", y: " << y << std::endl;
-            theWalkAtRelativeSpeedSkill({.speed = {0.0f,x,y}});
-            
-        }
-        
-        
-        else{
-            if(deadSpot){
-                theWalkAtRelativeSpeedSkill({.speed = {0.0f,
-                    theFieldBall.recentBallPositionOnField().x(),
-                    theFieldBall.recentBallPositionOnField().y()}});
+                        if (abs(theRobotPose.rotation) > .3)
+                        {
+                            theWalkAtRelativeSpeedSkill({.speed = {0.8f,
+                                0.0f,
+                                0.0f}});
+                        }
+                        else{
+                        theWalkAtRelativeSpeedSkill({.speed = {0.0f,
+                            0.0f,
+                            0.0f}});
+                        }
+
+                }
+                
+            }
+            else if(robotPreCollision){
+//                std::cout << "Collision Avoidance activated" << std::endl;
+                std::pair<int, int> index = startIndexOfLongestConsecutive0s(obstacles, sizeof(obstacles)/sizeof(obstacles[0]));
+                double angle = ((index.first + index.second)/2 + 1) * (PI/4) - PI/8;
+                float x = 300.f * cos(angle);
+                float y = 300.f * sin(angle);
+                // std::cout << "x: " << x << ", y: " << y << std::endl;
+                theWalkAtRelativeSpeedSkill({.speed = {0.0f,x,y}});
+                
             }
             else{
                 
@@ -577,13 +519,8 @@
                 }
                 else if(algorithm->getActionLength() == 4)
                 {
-<<<<<<< HEAD
                     // std::cout << "Action space 4" << std::endl;   
                     if (algorithm->getActionMeans()[3] > 0.0 && (theFieldBall.positionOnField - theRobotPose.translation).norm() < 200.0 && role != 2)
-=======
-                    
-                    if (algorithm->getActionMeans()[3] > 0.0 && (theFieldBall.positionOnField - theRobotPose.translation).norm() < 600.0)
->>>>>>> 88b2ed7c
                     {
                         theWalkToBallAndKickSkill({
                             .targetDirection = 0_deg,
@@ -601,11 +538,7 @@
                     }
                     else{
                         theWalkAtRelativeSpeedSkill({.speed = {(float)(algorithm->getActionMeans()[0]) * 0.4f, (float)(algorithm->getActionMeans()[1]) > 1.0f ? 1.0f : (float)(algorithm->getActionMeans()[1]), (float)(algorithm->getActionMeans()[2])}});
-<<<<<<< HEAD
-
-=======
-                        
->>>>>>> 88b2ed7c
+
                     }
                     
                 }
