/**
 * @file NeuralControl.cpp
 *
 * This file implements an implementation for the NeuralControl skill.
 *
 * @author Arne Hasselbring (the actual behavior is older)
 * @author John Balis
 * @author Chen Li
 * @author Benjamin Hong
 */

#include <CompiledNN/CompiledNN.h>
#include <CompiledNN/Model.h>
#include <CompiledNN/SimpleNN.h>
#include <CompiledNN/Tensor.h>

#include "Tools/RLConfig.h"
#include "Tools/RL/RLAlg.h"
#include "Tools/RL/RLData.h"
#include "Tools/RL/RLEnv.h"
#include "Tools/RL/ObsTools.h"

#include "Tools/json.h"

#include "Representations/BehaviorControl/BehaviorStatus.h"
#include "Representations/BehaviorControl/Libraries/LibWalk.h"
#include "Representations/BehaviorControl/PathPlanner.h"
#include "Representations/BehaviorControl/Skills.h"
#include "Representations/BehaviorControl/StrategyStatus.h"
#include "Representations/Infrastructure/FrameInfo.h"
#include "Representations/BehaviorControl/FieldBall.h"
#include "Representations/Infrastructure/GameState.h"
#include "Representations/Modeling/RobotPose.h"
#include "Representations/Modeling/GlobalTeammatesModel.h"
#include "Representations/Modeling/ObstacleModel.h"
#include "Representations/Modeling/TeammatesBallModel.h"
#include "Representations/MotionControl/MotionInfo.h"
#include "Representations/MotionControl/WalkingEngineOutput.h"
#include "Representations/Sensing/ArmContactModel.h"
#include "Representations/Sensing/FootBumperState.h"

#include "Representations/Communication/TeamData.h"

#include "Tools/Modeling/Obstacle.h"
#include "Debugging/DebugDrawings.h"
#include "Libs/Debugging/ColorRGBA.h"

#include "Debugging/DebugDrawings.h"
#include "Debugging/DebugDrawings3D.h"

#include <cmath>
#include "Tools/BehaviorControl/Strategy/PositionRole.h"
#include "Tools/BehaviorControl/Framework/Skill/CabslSkill.h"

#include <stdio.h>
#include <iostream>

#include "Representations/Configuration/FieldDimensions.h"
#include "Platform/Time.h"
#include <algorithm>

#define PI 3.14159265

int observation_size = 12;
int action_size = 3;


//we keep track of timesteps separately for each robot, using this json object
json::object timeData = json::object{};

//we keep the previousObservation seperately for each robot, using this json object
json::object prevObservationData = json::object{};
std::vector<int> robotNum;

bool isSimRobot = true;
bool robotPreCollision = false;
bool ballLost = false;
int standingTime = 0;
bool spinning = false;
int spinningTime = 0;

json::object preRole = json::object{}; // This is used to record the role assigned by role assignment method.

std::mutex cognitionLock;


#ifndef BUILD_NAO_FLAG
std::string policy_path = "../Policies/";
#endif
#ifdef BUILD_NAO_FLAG
std::string policy_path = "/home/nao/Config/Policies/";
#endif





DataTransfer data_transfer(true);

FieldPositions field_positions(0.0, 0.0, 0.0, 0.0, 0.0, 0.0);
Environment environment(field_positions, observation_size, action_size);

//std::vector<float> prevObservation;


Algorithm attackerAlgorithm(policy_path, "AttackerPolicy");
Algorithm goalKeeperAlgorithm(policy_path, "GoalKeeperPolicy");
Algorithm goalKeeperKickAlgorithm(policy_path, "GoalKeeperKickPolicy");
Algorithm attackerKickAlgorithm(policy_path, "AttackerKickPolicy");
Algorithm defenderKickAlgorithm(policy_path, "DefenderKickPolicy");
Algorithm defenderAlgorithm(policy_path, "DefenderPolicy");
Algorithm CQLAttackerAlgorithm(policy_path, "CQLAttackerPolicy");

Algorithm * algorithm = NULL; // This is the current Algorithm.
const int DECISION_INTERVAL = 5; // decision interval in seconds
const int DECISION_TIME = 15; // the time used for decision making in time steps

SKILL_IMPLEMENTATION(NeuralControlImpl,
                     
                     {,
    
    IMPLEMENTS(NeuralControl),
    REQUIRES(ArmContactModel),
    REQUIRES(FootBumperState),
    REQUIRES(FrameInfo),
    REQUIRES(GameState),
    REQUIRES(LibWalk),
    REQUIRES(MotionInfo),
    REQUIRES(PathPlanner),
    REQUIRES(FieldBall),
    REQUIRES(RobotPose),
    REQUIRES(ObstacleModel),
    REQUIRES(TeamData),
    REQUIRES(GlobalTeammatesModel),
    REQUIRES(StrategyStatus),
    REQUIRES(WalkingEngineOutput),
    REQUIRES(FieldDimensions),
    MODIFIES(BehaviorStatus),
    CALLS(LookForward),
    CALLS(LookAtGlobalBall),
    CALLS(Stand),
    CALLS(PublishMotion),
    CALLS(WalkAtRelativeSpeed),
    CALLS(WalkToPose),
    CALLS(WalkToBallAndKick),
    REQUIRES(TeammatesBallModel),
    DEFINES_PARAMETERS(
                       {,
                           (float)(1000.f) switchToPathPlannerDistance, /**< If the target is further away than this distance, the path planner is used. */
                           (float)(900.f) switchToLibWalkDistance, /**< If the target is closer than this distance, LibWalk is used. */
                           (float)(175.f) targetForwardWalkingSpeed, /**< Reduce walking speed to reach this forward speed (in mm/s). */
                       }),
});

// This function serve to get the minimum distance between a point and a line segment. Inspired by https://stackoverflow.com/questions/849211/shortest-distance-between-a-point-and-a-line-segment.
double getMinimumDis(double endPointAX, double endPointAY, double endPointBX, double endPointBY, double pointX, double pointY) {
    const double LINE = sqrt(pow((endPointBX - endPointAX), 2) + pow((endPointBY - endPointAY), 2)); // the representation of the line segment
    
    // if the distance of the line is 0, which means it is a point, then return the distance between two points
    if(LINE == 0.0) {
        return sqrt(pow((pointX - endPointAX), 2) + pow((pointY - endPointAY), 2));
    }
    
    const double PVX = pointX - endPointAX;
    const double PVY = pointY - endPointAY;
    const double WVX = endPointBX - endPointAX;
    const double WVY = endPointBY - endPointAY;
    const double T = std::max(0.0, std::min(1.0, (PVX * WVX + PVY * WVY) / (LINE * LINE))); // Adjust here as well
    const double PX = endPointAX + T * (endPointBX - endPointAX);
    const double PY = endPointAY + T * (endPointBY - endPointAY);
    return sqrt(pow((PX - pointX), 2) + pow((PY - pointY), 2));
}


float getOwnDistance(RobotPose theRobotPose, FieldBall theFieldBall, FieldDimensions theField)
{
    float ownDistance = getMinimumDis(theField.xPosOwnGoal, theField.yPosLeftGoal, theFieldBall.positionOnField.x(), theFieldBall.positionOnField.y(), theRobotPose.translation.x(), theRobotPose.translation.y()) - sqrt(pow((theFieldBall.positionOnField.x() - theRobotPose.translation.x()), 2) + pow((theFieldBall.positionOnField.y() - theRobotPose.translation.y()), 2)); // the distance between the robot to the line segment connect the ball and our goal - the distance between the robot to the ball.
    
    return abs(ownDistance);
}


struct ObstacleVector{
    float x;
    float y;
    bool isteammate;
};

std::vector<ObstacleVector> physicalRobot;
std::vector<ObstacleVector> simRobot1;
std::vector<ObstacleVector> simRobot2;
std::vector<ObstacleVector> simRobot3;
std::vector<ObstacleVector> simRobot4;
std::vector<ObstacleVector> simRobot5;
std::vector<Vector2f> simRobotDeadSpot[5];


class NeuralControlImpl : public NeuralControlImplBase
{
public:
    virtual bool onSegment(Vector2f p, Vector2f q, Vector2f r);
    virtual int orientation(Vector2f p, Vector2f q, Vector2f r);
    virtual bool doIntersect(Vector2f p1, Vector2f q1, Vector2f p2, Vector2f q2);
    virtual bool preCollision(std::vector<ObstacleVector>& Obstacle, float predictedPosX, float predictedPosY, bool obstacle[]);
    virtual void addObstaclesSimRobot(std::vector<ObstacleVector>& Obstacle);
    virtual std::pair<int, int> startIndexOfLongestConsecutive0s(const bool data[], int length);
    virtual Vector2f rotate_point(float cx,float cy,float angle, Vector2f p);
    
    option(NeuralControl)
    {
        
        cognitionLock.lock();
        if (!(json::has_key(timeData,std::to_string(theGameState.playerNumber))))
        {
            timeData.insert(std::to_string(theGameState.playerNumber), 0);
        }
        
        int timestep = std::stoi(to_string(timeData[std::to_string(theGameState.playerNumber)]));
        // double test_distance = getMinimumDis(0.0, 0.0, 10.0, 0.0, 5.0, 5.0);
        
        int role; // the role our robot takes
        int count = 0; // the count of other robots have a greater measure
        theBehaviorStatus.distance = getOwnDistance(theRobotPose, theFieldBall, theFieldDimensions);
        float ownDistance = theBehaviorStatus.distance; // our own distance
        
        for(auto & teammate : theTeamData.teammates) {
            // Exclude the goal keeper and ourselves
            if(teammate.number > theGameState.playerNumber && teammate.number != 1) {
                count+=1;
            }
        }
        
        
        // // assign role based on num of robots closer
        // if(count >= 2) {
        //     // Defender
        //     role = 3;
        // } else {
        //     // Attacker
        //     role = 2;
        // }
        
        if (theGameState.playerNumber == 1){
            role = 1;
            algorithm = & goalKeeperKickAlgorithm;
        }
        else if (theGameState.playerNumber == 2){
            role = 3;
            algorithm = & defenderKickAlgorithm;
        }
        else if (theGameState.playerNumber == 4 || theGameState.playerNumber == 5 || theGameState.playerNumber == 3) {
            role = 2;
            algorithm = & attackerAlgorithm;
        }
        
        
        if (algorithm->getCollectNewPolicy()) {
            algorithm->waitForNewPolicy();
            
            algorithm->deleteModels();
            algorithm->updateModels();
            
            if (RLConfig::train_mode) {
                algorithm->deletePolicyFiles();
            }
            
            algorithm->setCollectNewPolicy(false);
        }
        
        
        const std::vector<NeuralNetwork::TensorLocation> &shared_input = algorithm->getSharedModel()->getInputs();
        std::vector<NeuralNetwork::TensorXf> observation_input(algorithm->getSharedModel()->getInputs().size());
        for (std::size_t i = 0; i < observation_input.size(); ++i) {
            observation_input[i].reshape(
                                         shared_input[i].layer->nodes[shared_input[i].nodeIndex].outputDimensions[shared_input[i].tensorIndex]);
        }
        
        std::vector<float> rawObservation = environment.getObservation(theRobotPose, theFieldBall);
        
        std::vector<float> inputObservation;
        
        if (RLConfig::normalization && (role == 1 || role == 3)) {
            inputObservation = algorithm->normalizeObservation(rawObservation);
        }
        else if (role == 2) {
            inputObservation = {};
            
            // origin,
            // goal,
            // other robots,
            // ball
            
            // agent location array
            std::vector<float> agent_loc = {theRobotPose.translation.x(), theRobotPose.translation.y(), theRobotPose.rotation};
            // ball location array
            std::vector<float> ball_loc = {theFieldBall.positionOnField.x(), theFieldBall.positionOnField.y()};
            
            std::vector<float> origin_ref = get_relative_observation(agent_loc, {0, 0});
            std::vector<float> goal_ref = get_relative_observation(agent_loc, {4800, 0});
            
            std::vector<float> ball_ref = get_relative_observation(agent_loc, ball_loc);
            
            
            inputObservation.insert(inputObservation.end(), origin_ref.begin(), origin_ref.end());
            inputObservation.insert(inputObservation.end(), goal_ref.begin(), goal_ref.end());
            inputObservation.insert(inputObservation.end(), ball_ref.begin(), ball_ref.end());
            
        }
        else{
            inputObservation = rawObservation;
        }
        
        for (int i = 0; i < observation_size; i++) {
            observation_input[0][i] = inputObservation[i];
        }
        
        std::vector<NeuralNetwork::TensorXf> action_output = algorithm->inference(observation_input);
        
        std::vector<float> tempCurrentAction = std::vector<float>(algorithm->computeCurrentAction(action_output, algorithm->getActionLength()));
        
        if (RLConfig::logging)
        {
            if (timestep == 0){
                data_transfer.newTrajectoriesJSON(theGameState.playerNumber);
            }
            else  {
                data_transfer.appendTrajectoryValue("observations", data_transfer.JSON_to_vect(as_array(prevObservationData[std::to_string(theGameState.playerNumber)])),theGameState.playerNumber);
                data_transfer.appendTrajectoryValue("actions", algorithm->getActionMeanVector(),theGameState.playerNumber);
                data_transfer.appendTrajectoryValue("next_observations", rawObservation,theGameState.playerNumber);
                
                if ((timestep) % RLConfig::batch_size  == 0 ){
                    data_transfer.saveTrajectories(timestep/RLConfig::batch_size,theGameState.playerNumber);
                    data_transfer.newTrajectoriesJSON(theGameState.playerNumber);
                }
                
            }
        }
        
        
        theLookForwardSkill();
        std::vector<float> predictedPosition = environment.getPredictedPosition(theRobotPose, algorithm->getActionMeanVector());
        
        
        bool shield = false;
        bool obstacles[8] = {false, false, false, false,false, false, false,false};
        if (RLConfig::shieldEnabled)
        {
            
            if ((predictedPosition[0] < -4670 || predictedPosition[0] > 4670 || predictedPosition[1] > 3100 || predictedPosition[1] < -3100) && theGameState.playerNumber!=1){
                shield = true;
            }
            if (predictedPosition[0] > 4300 && predictedPosition[1] > 600 && predictedPosition[1] < 800)
            {
                shield = true;
            }
            if (predictedPosition[0] > 4300 && predictedPosition[1] < -600 && predictedPosition[1] > -800)
            {
                shield = true;
            }
            if(predictedPosition[0] > -3900 || predictedPosition[0] < -4750  || predictedPosition[1] > 640 || predictedPosition[1] < -640){
                shield = true;
            }
            
            if(isSimRobot){
                switch(theGameState.playerNumber){
                    case 1:
                        addObstaclesSimRobot(simRobot1);
                        robotPreCollision = preCollision(simRobot1, predictedPosition[0], predictedPosition[1], obstacles);
                        break;
                    case 2:
                        addObstaclesSimRobot(simRobot2);
                        robotPreCollision = preCollision(simRobot2, predictedPosition[0], predictedPosition[1], obstacles);
                        break;
                    case 3:
                        addObstaclesSimRobot(simRobot3);
                        robotPreCollision = preCollision(simRobot3,  predictedPosition[0], predictedPosition[1], obstacles);
                        break;
                    case 4:
                        addObstaclesSimRobot(simRobot4);
                        robotPreCollision = preCollision(simRobot4,  predictedPosition[0], predictedPosition[1], obstacles);
                        break;
                    case 5:
                        addObstaclesSimRobot(simRobot5);
                        robotPreCollision = preCollision(simRobot5,  predictedPosition[0], predictedPosition[1], obstacles);
                        break;
                }
                
                
            }
            else{
                addObstaclesSimRobot(physicalRobot);
                robotPreCollision = preCollision(physicalRobot, predictedPosition[0], predictedPosition[1], obstacles);
            }
            
        }
        
        bool deadSpot = false;

     if (theFieldBall.timeSinceBallWasSeen > 4000 && role != 2 && !shield)
        {
            // Find angle and x and y to input into walkAtRelativeSpeed (max speed is 1.0)
            // float angle_pos = atan2(position[1] - theRobotPose.translation.y(), position[0] - theRobotPose.translation.x());
            
            // Get angle to origin
            float angle_pos = atan2(0 - theRobotPose.translation.y(), 0 - theRobotPose.translation.x());
            
            // Turn until facing the origin (within 0.2 rads)
            if (theRobotPose.rotation < angle_pos - 0.2 && !spinning)
            {
                theWalkAtRelativeSpeedSkill({.speed = {0.8f,
                    0.0f,
                    0.0f}});
            }
            else if (theRobotPose.rotation > angle_pos + 0.2 && !spinning)
            {
                theWalkAtRelativeSpeedSkill({.speed = {-0.8f,
                    0.0f,
                    0.0f}});
            }
            else if (spinning) {
                theWalkAtRelativeSpeedSkill({.speed = {0.8f,
                    0.0f,
                    0.0f}});
                
                if (spinningTime > 400) {
                    spinning = false;
                    standingTime = 0;
                    spinningTime = 0;
                }
                spinningTime += 1;
            }
            else
            {
                // stand still
                theStandSkill();
                if (standingTime > 300)
                {
                    spinning = true;
                    standingTime = 0;
                    spinningTime = 0;
                }
                standingTime += 1;
            }
            
        }
        else  if (theFieldBall.timeSinceBallWasSeen > 4000 && role == 2){
            theWalkAtRelativeSpeedSkill({.speed = {0.8f,
                0.0f,
                0.0f}});
        }
        else if(RLConfig::shieldEnabled && shield && theGameState.playerNumber == 1){
            std::vector<float> agent_loc = {theRobotPose.translation.x(), theRobotPose.translation.y(), theRobotPose.rotation};
            std::vector<float> ball_loc = {-4400, 0};
            std::vector<float> result= get_relative_observation(agent_loc, ball_loc);
            theWalkAtRelativeSpeedSkill({.speed = {0.0f,
                result[0]*5200/375 ,
                result[1] * 3500 /250}});
        }
        else if(robotPreCollision){
            std::pair<int, int> index = startIndexOfLongestConsecutive0s(obstacles, sizeof(obstacles)/sizeof(obstacles[0]));
            double angle = ((index.first + index.second)/2 + 1) * (PI/4) - PI/8;
            float x = 300.f * cos(angle);
            float y = 300.f * sin(angle);
            theWalkAtRelativeSpeedSkill({.speed = {0.0f,x,y}});
            
        }
        else{
            if(deadSpot){
                theWalkAtRelativeSpeedSkill({.speed = {0.0f,
                    theFieldBall.recentBallPositionOnField().x(),
                    theFieldBall.recentBallPositionOnField().y()}});
            }else{
                // Check if we are close enough to the ball to kick it and close to the goal
                // Also check if opponents are in a 30 degree cone in front of us
                // If we are in box [4500 - 1300 to 4500] x [-1100 to 1100]
                bool kicking = false;
                if (theRobotPose.translation.x() > 2850 && theRobotPose.translation.x() < 4500 && theRobotPose.translation.y() > -1100 && theRobotPose.translation.y() < 1100 && role == 2)
                {
                    // Check if we are close enough to the ball to kick it
                    // Calculate distance to ball
                    float distanceToBall = (theFieldBall.positionOnField - theRobotPose.translation).norm();
                    // print distance to ball
                    if (distanceToBall < 700.0f)
                    {
                        
                        bool opponentsInCone = false;
                        for (auto & obstacle : theObstacleModel.obstacles)
                        {
                            if(!obstacle.isTeammate()){
                                if (isFacingPoint(obstacle.center.x() - theRobotPose.translation.x(), obstacle.center.y() - theRobotPose.translation.y(), theRobotPose.rotation))
                                {
                                    opponentsInCone = true;
                                }
                            }
                        }
                        // Check facing goal (center within 30 degrees of center of goal (4500, 0))
<<<<<<< HEAD
                        bool isFacingGoal = isFacingPoint(4700 - theRobotPose.translation.x(), 0 - theRobotPose.translation.y(), theRobotPose.rotation);

=======
                        bool isFacingGoal = isFacingPoint(4500 - theRobotPose.translation.x(), 0 - theRobotPose.translation.y(), theRobotPose.rotation);
                        
>>>>>>> 570b28da
                        if (!opponentsInCone && isFacingGoal)
                        {
                            // Kick the ball
                            theWalkToBallAndKickSkill({
                                .targetDirection = 0_deg,
                                .kickType = KickInfo::walkForwardsRightLong,
                                .kickLength = 1000.f,
                                
                            });
                            kicking = true;
                        }
                    }
                }
                if (algorithm->getActionLength() == 3 && !kicking){
                    theWalkAtRelativeSpeedSkill({.speed = {(float)(algorithm->getActionMeans()[0]) * 0.4f, (float)(algorithm->getActionMeans()[1]) > 1.0f ? 1.0f : (float)(algorithm->getActionMeans()[1]), (float)(algorithm->getActionMeans()[2])}});
                }
                else if(algorithm->getActionLength() == 4 && !kicking)
                {
                    if (algorithm->getActionMeans()[3] > 0.0 && (theFieldBall.positionOnField - theRobotPose.translation).norm() < 400.0 && role != 2)
                    {
                        theWalkToBallAndKickSkill({
                            .targetDirection = 0_deg,
                            .kickType = KickInfo::walkForwardsRightLong,
                            .kickLength = 1000.f,
                            
                        });
                    }
                    else if (role == 2){
                        float action_0 = std::max(std::min((float)(algorithm->getActionMeans()[0]), 1.0f), -1.0f) * 0.6f;
                        float action_1 = std::max(std::min((float)(algorithm->getActionMeans()[1]), 1.0f), -1.0f) * 0.5f;
                        if (action_1 > 0){
                            action_1 = action_1 * 1.6 + 0.2;
                        }
                        float action_2 = std::max(std::min((float)(algorithm->getActionMeans()[2]), 1.0f), -1.0f);
                        theWalkAtRelativeSpeedSkill({.speed = {action_0, action_1, action_2}});
                    }
                    else{
                        theWalkAtRelativeSpeedSkill({.speed = {(float)(algorithm->getActionMeans()[0]) * 0.4f, (float)(algorithm->getActionMeans()[1]) > 1.0f ? 1.0f : (float)(algorithm->getActionMeans()[1]), (float)(algorithm->getActionMeans()[2])}});
                    }
                    
                }
                else if (!kicking)
                {
                    std::cout << "unsupported action space" << std::endl;
                }
            }
        }
        
        
        if (!(json::has_key(prevObservationData,std::to_string(theGameState.playerNumber)))){
            prevObservationData.insert(std::to_string(theGameState.playerNumber), data_transfer.vectToJSON(rawObservation));
            
        }
        else{
            prevObservationData[std::to_string(theGameState.playerNumber)] = data_transfer.vectToJSON(rawObservation);
        }
        
        
        timeData[std::to_string(theGameState.playerNumber)] = timestep + 1;
        
        
        cognitionLock.unlock();
    }
};


// Given three collinear points p, q, r, the function checks if
// point q lies on line segment 'pr'
bool NeuralControlImpl::onSegment(Vector2f p, Vector2f q, Vector2f r)
{
    if (q.x() <= fmax(p.x(), r.x()) && q.x() >= fmin(p.x(), r.x()) &&
        q.y() <= fmax(p.y(), r.y()) && q.y() >= fmin(p.y(), r.y()))
        return true;
    
    return false;
}

// To find orientation of ordered triplet (p, q, r).
// The function returns following values
// 0 --> p, q and r are collinear
// 1 --> Clockwise
// 2 --> Counterclockwise
int NeuralControlImpl::orientation(Vector2f p, Vector2f q, Vector2f r)
{
    // for details of below formula.
    float val = (q.y() - p.y()) * (r.x() - q.x()) -
    (q.x() - p.x()) * (r.y() - q.y());
    
    if (val == 0) return 0;  // collinear
    
    return (val > 0)? 1: 2; // clock or counterclock wise
}


// The main function that returns true if line segment 'p1q1'
// and 'p2q2' intersect.
bool NeuralControlImpl::doIntersect(Vector2f p1, Vector2f q1, Vector2f p2, Vector2f q2)
{
    // Find the four orientations needed for general and
    // special cases
    int o1 = orientation(p1, q1, p2);
    int o2 = orientation(p1, q1, q2);
    int o3 = orientation(p2, q2, p1);
    int o4 = orientation(p2, q2, q1);
    
    // General case
    if (o1 != o2 && o3 != o4)
        return true;
    
    // Special Cases
    // p1, q1 and p2 are collinear and p2 lies on segment p1q1
    if (o1 == 0 && onSegment(p1, p2, q1)) return true;
    
    // p1, q1 and q2 are collinear and q2 lies on segment p1q1
    if (o2 == 0 && onSegment(p1, q2, q1)) return true;
    
    // p2, q2 and p1 are collinear and p1 lies on segment p2q2
    if (o3 == 0 && onSegment(p2, p1, q2)) return true;
    
    // p2, q2 and q1 are collinear and q1 lies on segment p2q2
    if (o4 == 0 && onSegment(p2, q1, q2)) return true;
    
    return false; // Doesn't fall in any of the above cases
}

bool NeuralControlImpl::preCollision(std::vector<ObstacleVector>& Obstacle, float predictedPosX, float predictedPosY, bool obstacles[8]){
    bool intersect = false;
    bool intersect2 = false;
    bool intersect3 = false;
    bool withInRobotSquare = false;
    for(unsigned int i = 0; i < Obstacle.size(); i ++){
        Vector2f stl(Obstacle[i].x + 275.f, Obstacle[i].y + 275.f);
        Vector2f sbl(Obstacle[i].x - 275.f, Obstacle[i].y + 275.f);
        Vector2f str(Obstacle[i].x + 275.f, Obstacle[i].y - 275.f);
        Vector2f sbr(Obstacle[i].x - 275.f, Obstacle[i].y - 275.f);
        Vector2f PredictedPoseVector(predictedPosX, predictedPosY);
        Vector2f obstaclePose(Obstacle[i].x, Obstacle[i].y);
        
        double dist = (theRobotPose.translation - PredictedPoseVector).norm();
        Vector2f unitVector = Vector2f((PredictedPoseVector - theRobotPose.translation).x()/dist,(PredictedPoseVector - theRobotPose.translation).y()/dist);
        Vector2f newVector = Vector2f(theRobotPose.translation.x() + unitVector.x()*110.f, theRobotPose.translation.y() + unitVector.y()*110.f);
        Vector2f rotateCounterClockwise = rotate_point(theRobotPose.translation.x(), theRobotPose.translation.y(), 15, newVector);
        Vector2f rotateClockwise = rotate_point(theRobotPose.translation.x(), theRobotPose.translation.y(), -15, newVector);
        
        intersect = (doIntersect(theRobotPose.translation, newVector, sbl, stl) || doIntersect(theRobotPose.translation, newVector, sbl, sbr) || doIntersect(theRobotPose.translation, newVector, sbr, str) || doIntersect(theRobotPose.translation, newVector, stl, str));
        intersect2 = (doIntersect(theRobotPose.translation, rotateCounterClockwise, sbl, stl) || doIntersect(theRobotPose.translation, rotateCounterClockwise, sbl, sbr) || doIntersect(theRobotPose.translation, rotateCounterClockwise, sbr, str) || doIntersect(theRobotPose.translation, rotateCounterClockwise, stl, str));
        intersect3 = (doIntersect(theRobotPose.translation, rotateClockwise, sbl, stl) || doIntersect(theRobotPose.translation, rotateClockwise, sbl, sbr) || doIntersect(theRobotPose.translation, rotateClockwise, sbr, str) || doIntersect(theRobotPose.translation, rotateClockwise, stl, str));
        
        double angleRelativeToRobot = atan2( Obstacle[i].y - theRobotPose.translation.y(), Obstacle[i].x - theRobotPose.translation.x());
        if(angleRelativeToRobot<0){
            angleRelativeToRobot += 2*PI;
        }
        if((theRobotPose.translation - obstaclePose).norm() < 500.f){
            obstacles[(int)(angleRelativeToRobot / (PI/4))] = true;
        }
        
        withInRobotSquare = theRobotPose.translation.x() <= stl.x() && theRobotPose.translation.x() >= sbl.x() && theRobotPose.translation.y() <= stl.y() && theRobotPose.translation.y() >= str.y();
        if(intersect || withInRobotSquare ){
            break;
        }
        while (Obstacle.size() > 15)
        {
            Obstacle.erase(Obstacle.begin());
        }
    }
    return intersect || intersect2 || intersect3 || withInRobotSquare;
}

void NeuralControlImpl::addObstaclesSimRobot(std::vector<ObstacleVector>& Obstacle){
    
    for (auto & obstacle : theObstacleModel.obstacles)
    {
        // if(!obstacle.isTeammate()){
        //     ObstacleVector o{obstacle.center.x() + theRobotPose.translation.x(), obstacle.center.y() + theRobotPose.translation.y(), false};
        //     Obstacle.push_back(o);
        // }
        
    }
    for(auto& teammate: theTeamData.teammates){
        ObstacleVector o{teammate.theRobotPose.translation.x(), teammate.theRobotPose.translation.y(), true};
        Obstacle.push_back(o);
    }
}


// Calculate longest sub array with all 1's index
std::pair<int, int> NeuralControlImpl::startIndexOfLongestConsecutive0s(const bool data[], int length) {
    int startIndex{}, counter{}, previousValue{},maxCounter{}, startIndexMax{}, endIndex{}, endIndexMax{};
    std::pair<int, int> result;
    // Go through all elements of the array
    for (int i{}; i < length; ++i) {
        
        // Get the current element. Special Handling for last element
        const bool value = data[i];
        // If we see a 1, then we are in a open sliding window
        if (value == false) {
            
            // If the window was just opened, then remember the start index
            if (previousValue == true) startIndex = i;
            if(data[i+1] == true || data[i] == false){ endIndex = i;}
            // Count the number of 1's in the open window. This will be the width at the end
            ++counter;
        }
        else {
            // If the last window size is bigger than whatever we had before
            // Now, the value is 0. So the window is closed.
            if ((previousValue == false) && (counter > maxCounter)) {
                // Store new max window size and new start index for max.                endIndex =
                maxCounter = counter;
                startIndexMax = startIndex;
                endIndexMax = endIndex;
            }
            // Optimization: If the maximum size of a found window is bigger
            // than the rest of the remaining value, we can stop all activities
            if (maxCounter >= length / 2) break;
            
            // Counter is 0 again
            counter = 0;
        }
        previousValue = value;
        
        
    }
    // Now, the value is 0. So the window is closed.
    if ((data[length-1] == false) && (counter > maxCounter)) {
        // Store new max window size and new start index for max.                endIndex =
        maxCounter = counter;
        startIndexMax = startIndex;
        endIndexMax = endIndex;
    }
    
    result.first = startIndexMax;
    result.second = endIndexMax;
    return result;
}

Vector2f NeuralControlImpl::rotate_point(float cx,float cy,float angleDegree, Vector2f p)
{
    float angle = angleDegree * PI / 180.0;
    float s = sin(angle);
    float c = cos(angle);
    
    float px = p.x();
    float py = p.y();
    // translate point back to origin:
    px -= cx;
    py -= cy;
    
    // rotate point
    float xnew = px * c - py * s;
    float ynew = px * s + py * c;
    
    // translate point back:
    px = xnew + cx;
    py = ynew + cy;
    return Vector2f(px, py);
}


MAKE_SKILL_IMPLEMENTATION(NeuralControlImpl);
<|MERGE_RESOLUTION|>--- conflicted
+++ resolved
@@ -494,13 +494,8 @@
                             }
                         }
                         // Check facing goal (center within 30 degrees of center of goal (4500, 0))
-<<<<<<< HEAD
                         bool isFacingGoal = isFacingPoint(4700 - theRobotPose.translation.x(), 0 - theRobotPose.translation.y(), theRobotPose.rotation);
 
-=======
-                        bool isFacingGoal = isFacingPoint(4500 - theRobotPose.translation.x(), 0 - theRobotPose.translation.y(), theRobotPose.rotation);
-                        
->>>>>>> 570b28da
                         if (!opponentsInCone && isFacingGoal)
                         {
                             // Kick the ball
